package org.msgpack.core;

import java.io.IOException;
import java.io.InputStream;
import java.nio.ByteBuffer;
import java.nio.channels.ReadableByteChannel;
import static org.msgpack.core.Preconditions.*;


/**
 * Provides a sequence of MessageBuffers that contains message packed data.
 */
public interface MessageBufferInput {

    /**
     * Get a next buffer to read
     * @return
     * @throws IOException
     */
    public MessageBuffer next() throws IOException;

    /**
     * Close this buffer input
     * @throws IOException
     */
    public void close() throws IOException;

}

class MessageBufferInputArray implements MessageBufferInput {

    private MessageBuffer buffer;
    private boolean isRead = false;

<<<<<<< HEAD
    ArrayMessageBufferInput(byte[] arr) {
        this.buffer = MessageBuffer.wrap(checkNotNull(arr, "input array is null"));
=======
    MessageBufferInputArray(byte[] arr) {
        this.buffer = MessageBuffer.wrap(arr);
>>>>>>> b705c6bd
    }

    @Override
    public MessageBuffer next() throws IOException {
        if(isRead) {
            return null;
        } else {
            isRead = true;
            return buffer;
        }
    }

    @Override
    public void close() throws IOException {
        buffer = null;
    }
}

class MessageBufferInputStream implements MessageBufferInput {

    private final InputStream in;
    private byte[] buffer = new byte[8192];

    MessageBufferInputStream(InputStream in) {
        this.in = checkNotNull(in, "input is null");
    }

    @Override
    public MessageBuffer next() throws IOException {
        // Manage the allocated buffers
        MessageBuffer m = MessageBuffer.newBuffer(buffer.length);

        // TODO reduce the number of memory copy
        int cursor = 0;
        while(cursor < buffer.length) {
            int readLen = in.read(buffer, cursor, buffer.length - cursor);
            if(readLen == -1) {
                break;
            }
            cursor += readLen;
        }
        m.putBytes(0, buffer, 0, cursor);
        return m;
    }

    @Override
    public void close() throws IOException {
        try {
            in.close();
        }
        finally {
            buffer = null;
        }
    }
}

class MessageBufferInputChannel implements MessageBufferInput {

    private final ReadableByteChannel channel;

    MessageBufferInputChannel(ReadableByteChannel channel) {
        this.channel = checkNotNull(channel, "input channel is null");
    }

    @Override
    public MessageBuffer next() throws IOException {
        MessageBuffer m = MessageBuffer.newBuffer(8192);
        ByteBuffer b = m.toByteBuffer(0, m.size);
        channel.read(b);
        b.flip();
        m.setLimit(b.remaining());
        return m;
    }

    @Override
    public void close() throws IOException {
        channel.close();
    }
}<|MERGE_RESOLUTION|>--- conflicted
+++ resolved
@@ -32,13 +32,8 @@
     private MessageBuffer buffer;
     private boolean isRead = false;
 
-<<<<<<< HEAD
-    ArrayMessageBufferInput(byte[] arr) {
+    MessageBufferInputArray(byte[] arr) {
         this.buffer = MessageBuffer.wrap(checkNotNull(arr, "input array is null"));
-=======
-    MessageBufferInputArray(byte[] arr) {
-        this.buffer = MessageBuffer.wrap(arr);
->>>>>>> b705c6bd
     }
 
     @Override
