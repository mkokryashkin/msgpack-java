//
// MessagePack for Java
//
//    Licensed under the Apache License, Version 2.0 (the "License");
//    you may not use this file except in compliance with the License.
//    You may obtain a copy of the License at
//
//        http://www.apache.org/licenses/LICENSE-2.0
//
//    Unless required by applicable law or agreed to in writing, software
//    distributed under the License is distributed on an "AS IS" BASIS,
//    WITHOUT WARRANTIES OR CONDITIONS OF ANY KIND, either express or implied.
//    See the License for the specific language governing permissions and
//    limitations under the License.
//
package org.msgpack.core;

import java.math.BigInteger;
import java.io.IOException;
import java.nio.ByteBuffer;
import java.nio.charset.CharsetDecoder;
import java.nio.charset.Charset;

public class MessageUnpacker /*implements Unpacker */{
    public static class Options {
        //// upcast raw type  // default:true : getNextType returns RAW?
        // allow readBinary and readBinaryLength to read str types  // default:true
        // string decode malformed input action  // default:report
        // string decode unmappable character action  // default:report
        // byte buffer bulk allocation cache size
        // byte buffer allocator
        // allow byte buffer reference : advanced option
        // raw size limit
    }

    private static final byte HEAD_BYTE_NEVER_USED_TYPE = (byte) 0xc1;
    private static final byte REQUIRE_TO_READ_HEAD_BYTE = HEAD_BYTE_NEVER_USED_TYPE;
    private static final int REQUIRE_TO_READ_SIZE = -1;

    private static Charset UTF_8 = Charset.forName("UTF-8");


    //
    // options
    //

    private final MessageUnpackerChannel in;

    //private final int maxRawStringSize = Integer.MAX_VALUE;
    //private final int maxBinarySize = Integer.MAX_VALUE;
    //private final int maxArraySize = Integer.MAX_VALUE;
    //private final int maxMapSize = Integer.MAX_VALUE;

    //
    // state
    //

    private byte headByte = REQUIRE_TO_READ_HEAD_BYTE;

    private int nextSize = REQUIRE_TO_READ_SIZE;

    private CharsetDecoder decoder;

    public MessageUnpacker(MessageUnpackerChannel in) {
        this.in = in;
    }

    private CharsetDecoder getCharsetDecoder() {
        // TODO options
        CharsetDecoder d = decoder;
        if (d == null) {
            d = decoder = UTF_8.newDecoder();
        }
        return d;
    }

    private byte getHeadByte() throws IOException {
        byte b = headByte;
        if (b == REQUIRE_TO_READ_HEAD_BYTE) {
            b = headByte = in.readByte();
            if (b == HEAD_BYTE_NEVER_USED_TYPE) {
                throw new MessageMalformedFormatException("Invalid format byte: " + b);
            }
        }
        return b;
    }

    //private byte readHeadByte() throws IOException {
    //    if (headByte == REQUIRE_TO_READ_HEAD_BYTE) {
    //        return in.readByte();
    //    }
    //    final byte b = in.readByte();
    //    headByte = REQUIRE_TO_READ_HEAD_BYTE;
    //    return b;
    //}

    private static ValueType getTypeFromHeadByte(final byte b) throws MessageMalformedFormatException {
        if ((b & 0x80) == 0) { // positive fixint
            return ValueType.INTEGER;
        }
        if ((b & 0xe0) == 0xe0) { // negative fixint
            return ValueType.INTEGER;
        }
        if ((b & 0xe0) == 0xa0) { // fixstr
            return ValueType.STRING;
        }
        if ((b & 0xf0) == 0x90) { // fixarray
            return ValueType.ARRAY;
        }
        if ((b & 0xf0) == 0x80) { // fixmap
            return ValueType.MAP;
        }
        switch (b & 0xff) {
        case 0xc0: // nil
            return ValueType.NIL;
        case 0xc2: // false
        case 0xc3: // true
            return ValueType.BOOLEAN;
        case 0xc4: // bin 8
        case 0xc5: // bin 16
        case 0xc6: // bin 32
            return ValueType.BINARY;
        case 0xc7: // ext 8
        case 0xc8: // ext 16
        case 0xc9: // ext 32
            return ValueType.EXTENDED;
        case 0xca: // float 32
        case 0xcb: // float 64
            return ValueType.FLOAT;
        case 0xcc: // unsigned int 8
        case 0xcd: // unsigned int 16
        case 0xce: // unsigned int 32
        case 0xcf: // unsigned int 64
        case 0xd0: // signed int 8
        case 0xd1: // signed int 16
        case 0xd2: // signed int 32
        case 0xd3: // signed int 64
            return ValueType.INTEGER;
        case 0xd4: // fixext 1
        case 0xd5: // fixext 2
        case 0xd6: // fixext 4
        case 0xd7: // fixext 8
        case 0xd8: // fixext 16
            return ValueType.EXTENDED;
        case 0xd9: // str 8
        case 0xda: // str 16
        case 0xdb: // str 32
            return ValueType.STRING;
        case 0xdc: // array 16
        case 0xdd: // array 32
            return ValueType.ARRAY;
        case 0xde: // map 16
        case 0xdf: // map 32
            return ValueType.MAP;
        default:
            throw new MessageMalformedFormatException("Invalid format byte: " + b);
        }
    }

    public ValueType getNextType() throws IOException {
        return getTypeFromHeadByte(getHeadByte());
    }

    public boolean trySkipNil() throws IOException {
        final byte b = getHeadByte();
        if ((b & 0xff) == 0xc0) {
            headByte = REQUIRE_TO_READ_HEAD_BYTE;
            return true;
        }
        return false;
    }

    public void readNil() throws IOException {
        final byte b = getHeadByte();
        if ((b & 0xff) == 0xc0) {
            headByte = REQUIRE_TO_READ_HEAD_BYTE;
            return;
        }
        throw unexpectedHeadByte("Nil", b);
    }

    private static MessageTypeCastException unexpectedHeadByte(final String expectedTypeName, final byte b)
                throws MessageMalformedFormatException {
        ValueType type = getTypeFromHeadByte(b);
        String name = type.name();
        return new MessageTypeCastException(
                "Expected " + expectedTypeName + " type but got " +
                name.substring(0, 1) + name.substring(1).toLowerCase() + " type");
    }

    private final byte readByteAndResetHeadByte() throws IOException {
        byte v = in.readByte();
        headByte = REQUIRE_TO_READ_HEAD_BYTE;
        return v;
    }

    private final short readShortAndResetHeadByte() throws IOException {
        short v = in.readShort();
        headByte = REQUIRE_TO_READ_HEAD_BYTE;
        return v;
    }

    private final int readIntAndResetHeadByte() throws IOException {
        int v = in.readInt();
        headByte = REQUIRE_TO_READ_HEAD_BYTE;
        return v;
    }

    private final long readLongAndResetHeadByte() throws IOException {
        long v = in.readLong();
        headByte = REQUIRE_TO_READ_HEAD_BYTE;
        return v;
    }

    private final float readFloatAndResetHeadByte() throws IOException {
        float v = in.readFloat();
        headByte = REQUIRE_TO_READ_HEAD_BYTE;
        return v;
    }

    private final double readDoubleAndResetHeadByte() throws IOException {
        double v = in.readDouble();
        headByte = REQUIRE_TO_READ_HEAD_BYTE;
        return v;
    }

    public byte readByte() throws IOException {
        final byte b = getHeadByte();
        if ((b & 0x80) == 0) {
            // positive fixint
            headByte = REQUIRE_TO_READ_HEAD_BYTE;
            return b;
        }
        if ((b & 0xe0) == 0xe0) {
            // negative fixint
            headByte = REQUIRE_TO_READ_HEAD_BYTE;
            return b;
        }
        switch (b & 0xff) {
        case 0xcc: // unsigned int 8
            byte u8 = readByteAndResetHeadByte();
            if (u8 < (byte) 0) {
                throw overflowU8(u8);
            }
            return u8;
        case 0xcd: // unsigned int 16
            short u16 = readShortAndResetHeadByte();
            if (u16 < (short) 0 || u16 > (short) Byte.MAX_VALUE) {
                throw overflowU16(u16);
            }
            return (byte) u16;
        case 0xce: // unsigned int 32
            int u32 = readIntAndResetHeadByte();
            if (u32 < 0 || u32 > (int) Byte.MAX_VALUE) {
                throw overflowU32(u32);
            }
            return (byte) u32;
        case 0xcf: // unsigned int 64
            long u64 = readLongAndResetHeadByte();
            if (u64 < 0L || u64 > (long) Byte.MAX_VALUE) {
                throw overflowU64(u64);
            }
            return (byte) u64;
        case 0xd0: // signed int 8
            byte i8 = readByteAndResetHeadByte();
            return i8;
        case 0xd1: // signed int 16
            short i16 = readShortAndResetHeadByte();
            if (i16 < (short) Byte.MIN_VALUE || i16 > (short) Byte.MAX_VALUE) {
                throw overflowI16(i16);
            }
            return (byte) i16;
        case 0xd2: // signed int 32
            int i32 = readIntAndResetHeadByte();
            if (i32 < (int) Byte.MIN_VALUE || i32 > (int) Byte.MAX_VALUE) {
                throw overflowI32(i32);
            }
            return (byte) i32;
        case 0xd3: // signed int 64
            long i64 = readLongAndResetHeadByte();
            if (i64 < (long) Byte.MIN_VALUE || i64 > (long) Byte.MAX_VALUE) {
                throw overflowI64(i64);
            }
            return (byte) i64;
        }
        throw unexpectedHeadByte("Integer", b);
    }

    public short readShort() throws IOException {
        final byte b = getHeadByte();
        if ((b & 0x80) == 0) {
            // positive fixint
            headByte = REQUIRE_TO_READ_HEAD_BYTE;
            return (short) b;
        }
        if ((b & 0xe0) == 0xe0) {
            // negative fixint
            headByte = REQUIRE_TO_READ_HEAD_BYTE;
            return (short) b;
        }
        switch (b & 0xff) {
        case 0xcc: // unsigned int 8
            byte u8 = readByteAndResetHeadByte();
            return (short) (u8 & 0xff);
        case 0xcd: // unsigned int 16
            short u16 = readShortAndResetHeadByte();
            if (u16 < (short) 0) {
                throw overflowU16(u16);
            }
            return u16;
        case 0xce: // unsigned int 32
            int u32 = readIntAndResetHeadByte();
            if (u32 < 0 || u32 > (int) Short.MAX_VALUE) {
                throw overflowU32(u32);
            }
            return (short) u32;
        case 0xcf: // unsigned int 64
            long u64 = readLongAndResetHeadByte();
            if (u64 < 0L || u64 > (long) Short.MAX_VALUE) {
                throw overflowU64(u64);
            }
            return (short) u64;
        case 0xd0: // signed int 8
            byte i8 = readByteAndResetHeadByte();
            return (short) i8;
        case 0xd1: // signed int 16
            short i16 = readShortAndResetHeadByte();
            return i16;
        case 0xd2: // signed int 32
            int i32 = readIntAndResetHeadByte();
            if (i32 < (int) Short.MIN_VALUE || i32 > (int) Short.MAX_VALUE) {
                throw overflowI32(i32);
            }
            return (short) i32;
        case 0xd3: // signed int 64
            long i64 = readLongAndResetHeadByte();
            if (i64 < (long) Short.MIN_VALUE || i64 > (long) Short.MAX_VALUE) {
                throw overflowI64(i64);
            }
            return (short) i64;
        }
        throw unexpectedHeadByte("Integer", b);
    }

    public int readInt() throws IOException {
        final byte b = getHeadByte();
        if ((b & 0x80) == 0) {
            // positive fixint
            headByte = REQUIRE_TO_READ_HEAD_BYTE;
            return (int) b;
        }
        if ((b & 0xe0) == 0xe0) {
            // negative fixint
            headByte = REQUIRE_TO_READ_HEAD_BYTE;
            return (int) b;
        }
        switch (b & 0xff) {
        case 0xcc: // unsigned int 8
            byte u8 = readByteAndResetHeadByte();
            return u8 & 0xff;
        case 0xcd: // unsigned int 16
            short u16 = readShortAndResetHeadByte();
            return u16 & 0xffff;
        case 0xce: // unsigned int 32
            int u32 = readIntAndResetHeadByte();
            if (u32 < 0) {
                throw overflowU32(u32);
            }
            return u32;
        case 0xcf: // unsigned int 64
            long u64 = readLongAndResetHeadByte();
            if (u64 < 0L || u64 > (long) Integer.MAX_VALUE) {
                throw overflowU64(u64);
            }
            return (int) u64;
        case 0xd0: // signed int 8
            byte i8 = readByteAndResetHeadByte();
            return i8;
        case 0xd1: // signed int 16
            short i16 = readShortAndResetHeadByte();
            return i16;
        case 0xd2: // signed int 32
            int i32 = readIntAndResetHeadByte();
            return i32;
        case 0xd3: // signed int 64
            long i64 = readLongAndResetHeadByte();
            if (i64 < (long) Integer.MIN_VALUE || i64 > (long) Integer.MAX_VALUE) {
                throw overflowI64(i64);
            }
            return (int) i64;
        }
        throw unexpectedHeadByte("Integer", b);
    }

    public long readLong() throws IOException {
        final byte b = getHeadByte();
        if ((b & 0x80) == 0) {
            // positive fixint
            headByte = REQUIRE_TO_READ_HEAD_BYTE;
            return (long) b;
        }
        if ((b & 0xe0) == 0xe0) {
            // negative fixint
            headByte = REQUIRE_TO_READ_HEAD_BYTE;
            return (long) b;
        }
        switch (b & 0xff) {
        case 0xcc: // unsigned int 8
            byte u8 = readByteAndResetHeadByte();
            return (long) (u8 & 0xff);
        case 0xcd: // unsigned int 16
            short u16 = readShortAndResetHeadByte();
            return (long) (u16 & 0xffff);
        case 0xce: // unsigned int 32
            int u32 = readIntAndResetHeadByte();
            if (u32 < 0) {
                return (long) (u32 & 0x7fffffff) + 0x80000000L;
            } else {
                return (long) u32;
            }
        case 0xcf: // unsigned int 64
            long u64 = readLongAndResetHeadByte();
            if (u64 < 0L) {
                throw overflowU64(u64);
            }
            return u64;
        case 0xd0: // signed int 8
            byte i8 = readByteAndResetHeadByte();
            return (long) i8;
        case 0xd1: // signed int 16
            short i16 = readShortAndResetHeadByte();
            return (long) i16;
        case 0xd2: // signed int 32
            int i32 = readIntAndResetHeadByte();
            return (long) i32;
        case 0xd3: // signed int 64
            long i64 = readLongAndResetHeadByte();
            return i64;
        }
        throw unexpectedHeadByte("Integer", b);
    }

    public BigInteger readBigInteger() throws IOException {
        final byte b = getHeadByte();
        if ((b & 0x80) == 0) {
            // positive fixint
            headByte = REQUIRE_TO_READ_HEAD_BYTE;
            return BigInteger.valueOf((long) b);
        }
        if ((b & 0xe0) == 0xe0) {
            // negative fixint
            headByte = REQUIRE_TO_READ_HEAD_BYTE;
            return BigInteger.valueOf((long) b);
        }
        switch (b & 0xff) {
        case 0xcc: // unsigned int 8
            byte u8 = readByteAndResetHeadByte();
            return BigInteger.valueOf((long) (u8 & 0xff));
        case 0xcd: // unsigned int 16
            short u16 = readShortAndResetHeadByte();
            return BigInteger.valueOf((long) (u16 & 0xffff));
        case 0xce: // unsigned int 32
            int u32 = readIntAndResetHeadByte();
            if (u32 < 0) {
                return BigInteger.valueOf((long) (u32 & 0x7fffffff) + 0x80000000L);
            } else {
                return BigInteger.valueOf((long) u32);
            }
        case 0xcf: // unsigned int 64
            long u64 = readLongAndResetHeadByte();
            if (u64 < 0L) {
                BigInteger bi = BigInteger.valueOf(u64 + Long.MAX_VALUE + 1L).setBit(63);
                return bi;
            } else {
                return BigInteger.valueOf(u64);
            }
        case 0xd0: // signed int 8
            byte i8 = readByteAndResetHeadByte();
            return BigInteger.valueOf((long) i8);
        case 0xd1: // signed int 16
            short i16 = readShortAndResetHeadByte();
            return BigInteger.valueOf((long) i16);
        case 0xd2: // signed int 32
            int i32 = readIntAndResetHeadByte();
            return BigInteger.valueOf((long) i32);
        case 0xd3: // signed int 64
            long i64 = readLongAndResetHeadByte();
            return BigInteger.valueOf(i64);
        }
        throw unexpectedHeadByte("Integer", b);
    }

    public float readFloat() throws IOException {
        final byte b = getHeadByte();
        switch (b & 0xff) {
        case 0xca: // float
            float fv = readFloatAndResetHeadByte();
            return fv;
        case 0xcb: // double
            double dv = readFloatAndResetHeadByte();
            return (float) dv;
        }
        throw unexpectedHeadByte("Float", b);
    }

    public double readDouble() throws IOException {
        final byte b = getHeadByte();
        switch (b & 0xff) {
        case 0xca: // float
            float fv = readFloatAndResetHeadByte();
            return (double) fv;
        case 0xcb: // double
            double dv = readFloatAndResetHeadByte();
            return dv;
        }
        throw unexpectedHeadByte("Float", b);
    }


    private static MessageTypeIntegerOverflowException overflowU8(final byte u8) {
        final BigInteger bi = BigInteger.valueOf((long) (u8 & 0xff));
        return new MessageTypeIntegerOverflowException(bi);
    }

    private static MessageTypeIntegerOverflowException overflowU16(final short u16) {
        final BigInteger bi = BigInteger.valueOf((long) (u16 & 0xffff));
        return new MessageTypeIntegerOverflowException(bi);
    }

    private static MessageTypeIntegerOverflowException overflowU32(final int u32) {
        final BigInteger bi = BigInteger.valueOf((long) (u32 & 0x7fffffff) + 0x80000000L);
        return new MessageTypeIntegerOverflowException(bi);
    }

    private static MessageTypeIntegerOverflowException overflowU64(final long u64) {
        final BigInteger bi = BigInteger.valueOf(u64 + Long.MAX_VALUE + 1L).setBit(63);
        return new MessageTypeIntegerOverflowException(bi);
    }

    private static MessageTypeIntegerOverflowException overflowI16(final short i16) {
        final BigInteger bi = BigInteger.valueOf((long) i16);
        return new MessageTypeIntegerOverflowException(bi);
    }

    private static MessageTypeIntegerOverflowException overflowI32(final int i32) {
        final BigInteger bi = BigInteger.valueOf((long) i32);
        return new MessageTypeIntegerOverflowException(bi);
    }

    private static MessageTypeIntegerOverflowException overflowI64(final long i64) {
        final BigInteger bi = BigInteger.valueOf(i64);
        return new MessageTypeIntegerOverflowException(bi);
    }

    private static MessageTypeSizeOverflowException overflowU32Size(final int u32) {
        final long lv = (long) (u32 & 0x7fffffff) + 0x80000000L;
        return new MessageTypeSizeOverflowException(lv);
    }


    private int getNextLength8() throws IOException {
        if (nextSize >= 0) {
            return nextSize;
        }
        byte u8 = readByteAndResetHeadByte();
        return nextSize = u8 & 0xff;
    }

    private int getNextLength16() throws IOException {
        if (nextSize >= 0) {
            return nextSize;
        }
        short u16 = readShortAndResetHeadByte();
        return nextSize = u16 & 0xff;
    }

    private int getNextLength32() throws IOException {
        if (nextSize >= 0) {
            return nextSize;
        }
        int u32 = readIntAndResetHeadByte();
        if (u32 < 0) {
            throw overflowU32Size(u32);
        }
        return nextSize = u32;
    }

    private int getRawStringLength() throws IOException {
        final byte b = getHeadByte();
        if ((b & 0xe0) == 0xa0) { // FixRaw
            return b & 0x1f;
        }
        switch (b & 0xff) {
        case 0xd9: // str 8
            return getNextLength8();
        case 0xda: // str 16
            return getNextLength16();
        case 0xdb: // str 32
            return getNextLength32();
        }
        throw unexpectedHeadByte("String", b);
    }

    public int readRawStringLength() throws IOException {
        int size = getRawStringLength();
        nextSize = REQUIRE_TO_READ_SIZE;
        return size;
    }

    private int getBinaryLength() throws IOException {
        // TODO option to allow str format family
        final byte b = getHeadByte();
        switch (b & 0xff) {
        case 0xc4: // bin 8
            return getNextLength8();
        case 0xc5: // bin 16
            return getNextLength16();
        case 0xc6: // bin 32
            return getNextLength32();
        }
        throw unexpectedHeadByte("Binary", b);
    }

    public int readBinaryLength() throws IOException {
        int size = getBinaryLength();
        nextSize = REQUIRE_TO_READ_SIZE;
        return size;
    }

    private int getArrayHeader() throws IOException {
        final byte b = getHeadByte();
        if ((b & 0xf0) == 0x90) { // fixarray
            headByte = REQUIRE_TO_READ_HEAD_BYTE;
            return b & 0x0f;
        }
        switch (b & 0xff) {
        case 0xdc: // array 16
            return getNextLength16();
        case 0xdd: // array 32
            return getNextLength32();
        }
        throw unexpectedHeadByte("Array", b);
    }

    public int readArrayHeader() throws IOException {
        int size = getArrayHeader();
        nextSize = REQUIRE_TO_READ_SIZE;
        return size;
    }

    private int getMapHeader() throws IOException {
        final byte b = getHeadByte();
        if ((b & 0xf0) == 0x80) { // fixmap
            headByte = REQUIRE_TO_READ_HEAD_BYTE;
            return b & 0x0f;
        }
        switch (b & 0xff) {
        case 0xde: // map 16
            return getNextLength16();
        case 0xdf: // map 32
            return getNextLength32();
        }
        throw unexpectedHeadByte("Map", b);
    }

    public int readMapHeader() throws IOException {
        int size = getMapHeader();
        nextSize = REQUIRE_TO_READ_SIZE;
        return size;
    }

    public String readString() throws IOException {
        // TODO cache CharacterBuffer
        ByteBuffer bb = readRawString();
<<<<<<< HEAD
        getCharsetDecoder().decode(bb);
        // TODO impl
        return null;
=======
        return getCharsetDecoder().decode(bb).toString();
>>>>>>> e61c0c0b
    }

    public ByteBuffer readRawString() throws IOException {
        final int size = getRawStringLength();
        ByteBuffer bb =  in.readAll(size);
        nextSize = REQUIRE_TO_READ_SIZE;
        return bb;
    }

    public ByteBuffer readBinary() throws IOException {
        final int size = getBinaryLength();
        ByteBuffer bb = in.readAll(size);
        nextSize = REQUIRE_TO_READ_SIZE;
        return bb;
    }
}<|MERGE_RESOLUTION|>--- conflicted
+++ resolved
@@ -672,13 +672,7 @@
     public String readString() throws IOException {
         // TODO cache CharacterBuffer
         ByteBuffer bb = readRawString();
-<<<<<<< HEAD
-        getCharsetDecoder().decode(bb);
-        // TODO impl
-        return null;
-=======
         return getCharsetDecoder().decode(bb).toString();
->>>>>>> e61c0c0b
     }
 
     public ByteBuffer readRawString() throws IOException {
