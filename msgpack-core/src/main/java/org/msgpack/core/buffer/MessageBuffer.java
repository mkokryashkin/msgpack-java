package org.msgpack.core.buffer;

import org.msgpack.core.annotations.Insecure;
import sun.misc.Unsafe;

import java.lang.reflect.Constructor;
import java.lang.reflect.Field;
import java.lang.reflect.InvocationTargetException;
import java.lang.reflect.Method;
import java.nio.BufferOverflowException;
import java.nio.ByteBuffer;
import static org.msgpack.core.Preconditions.*;

/**
 * MessageBuffer class is an abstraction of memory for reading/writing message packed data.
 * This MessageBuffers ensures short/int/float/long/double values are written in the big-endian order.
 *
 * This class is optimized for fast memory access, so many methods are
 * implemented without using any interface method that produces invokeinterface call in JVM.
 * Compared to invokevirtual, invokeinterface is 30% slower in general because it needs to find a target function from the table.
 *
 */
public class MessageBuffer {

    static final Unsafe unsafe;
    // TODO We should use MethodHandle for efficiency, but it is not available in JDK6
    static final Constructor byteBufferConstructor;

    static final boolean isAndroid;
    static final Class<?> directByteBufferClass;
    static final boolean isByteBufferConstructorTakesBufferReference;
    static final int ARRAY_BYTE_BASE_OFFSET;
    static final int ARRAY_BYTE_INDEX_SCALE;

    static {
        try {
<<<<<<< HEAD

            // Detect android VM
            isAndroid = System.getProperty("java.runtime.name", "").toLowerCase().contains("android");

            if(!isAndroid) {
                // Fetch theUnsafe object for Oracle JDK and OpenJDK
=======
            // Check java version
            String javaVersion = System.getProperty("java.specification.version", "");
            int dotPos = javaVersion.indexOf('.');
            boolean isJavaAtLeast7 = false;
            if(dotPos == -1) {
                isJavaAtLeast7 = false;
            }
            else {
                int major = Integer.parseInt(javaVersion.substring(0, dotPos));
                int minor = Integer.parseInt(javaVersion.substring(dotPos+1));
                isJavaAtLeast7 = major > 1 || (major == 1 && minor >= 7);
            }

            // Fetch theUnsafe object for Orackle JDK and OpenJDK
            Unsafe u;
            try {
>>>>>>> 30d7499d
                Field field = Unsafe.class.getDeclaredField("theUnsafe");
                field.setAccessible(true);
                unsafe = (Unsafe) field.get(null);
            }
            else {
                // Workaround for creating an Unsafe instance for Android OS
                Constructor<Unsafe> unsafeConstructor = Unsafe.class.getDeclaredConstructor();
                unsafeConstructor.setAccessible(true);
                unsafe = unsafeConstructor.newInstance();
            }
            if (unsafe == null) {
                throw new RuntimeException("Unsafe is unavailable");
            }

            ARRAY_BYTE_BASE_OFFSET = unsafe.arrayBaseOffset(byte[].class);
            ARRAY_BYTE_INDEX_SCALE = unsafe.arrayIndexScale(byte[].class);

            // Make sure the VM thinks bytes are only one byte wide
            if (ARRAY_BYTE_INDEX_SCALE != 1) {
                throw new IllegalStateException("Byte array index scale must be 1, but is " + ARRAY_BYTE_INDEX_SCALE);
            }

            // Find the hidden constructor for DirectByteBuffer
            directByteBufferClass = ClassLoader.getSystemClassLoader().loadClass("java.nio.DirectByteBuffer");
            Constructor directByteBufferConstructor = null;
            boolean isAcceptReference = true;
            try {
                // TODO We should use MethodHandle for Java7, which can avoid the cost of boxing with JIT optimization
                directByteBufferConstructor = directByteBufferClass.getDeclaredConstructor(long.class, int.class, Object.class);
            }
            catch(NoSuchMethodException e) {
                // https://android.googlesource.com/platform/libcore/+/master/luni/src/main/java/java/nio/DirectByteBuffer.java
                // DirectByteBuffer(long address, int capacity)
                directByteBufferConstructor = directByteBufferClass.getDeclaredConstructor(long.class, int.class);
                isAcceptReference = true;
            }
            byteBufferConstructor = directByteBufferConstructor;
            isByteBufferConstructorTakesBufferReference = isAcceptReference;
            if(byteBufferConstructor == null)
                throw new RuntimeException("Constructor of DirectByteBuffer is not found");

            byteBufferConstructor.setAccessible(true);

            // Check the endian of this CPU
            boolean isLittleEndian = true;
            byte[] a = new byte[8];

            // TODO  Unsafe.getByte is not available in Android
            unsafe.putLong(a, (long) ARRAY_BYTE_BASE_OFFSET, 0x0102030405060708L);
            switch (a[0]) {
                case 0x01:
                    isLittleEndian = false;
                    break;
                case 0x08:
                    isLittleEndian = true;
                    break;
                default:
                    assert false;
            }

            String bufferClsName;
            if(isJavaAtLeast7) {
                if(isLittleEndian)
                    bufferClsName = "org.msgpack.core.buffer.MessageBuffer";
                else
                    bufferClsName = "org.msgpack.core.buffer.MessageBufferBE";
            }
            else {
                bufferClsName = "org.msgpack.core.buffer.MessageBufferU";
            }

            Class<?> bufferCls = Class.forName(bufferClsName);
            msgBufferClass = bufferCls;

            Constructor<?> mbArrCstr = bufferCls.getDeclaredConstructor(byte[].class);
            mbArrCstr.setAccessible(true);
            mbArrConstructor = mbArrCstr;

            Constructor<?> mbBBCstr = bufferCls.getDeclaredConstructor(ByteBuffer.class);
            mbBBCstr.setAccessible(true);
            mbBBConstructor = mbBBCstr;

            // Requires Java7
            //newMsgBuffer = MethodHandles.lookup().unreflectConstructor(mbArrCstr).asType(
            //    MethodType.methodType(bufferCls, byte[].class)
            //);
        }
        catch (Exception e) {
            e.printStackTrace(System.err);
            throw new RuntimeException(e);
        }
    }

    private static class MemoryAccess {
        static Method mGetAddress;
        static Method mCleaner;
        static Method mClean;

        static {
            try {
                mGetAddress = directByteBufferClass.getDeclaredMethod("address");
                mGetAddress.setAccessible(true);

                mCleaner = directByteBufferClass.getDeclaredMethod("cleaner");
                mCleaner.setAccessible(true);

                mClean = mCleaner.getReturnType().getDeclaredMethod("clean");
                mClean.setAccessible(true);
            }
            catch(NoSuchMethodException e) {
                throw new RuntimeException(e);
            }
        }

        static long getAddress(Object base) {
            try {
                return (Long) mGetAddress.invoke(base);
            } catch(IllegalAccessException e) {
                throw new RuntimeException(e);
            } catch(InvocationTargetException e) {
                throw new RuntimeException(e);
            }
        }

        static void clean(Object base) {
            try {
                Object cleaner = mCleaner.invoke(base);
                mClean.invoke(cleaner);
            }
            catch(Throwable e) {
                throw new RuntimeException(e);
            }
        }

    }




    /**
     * MessageBuffer class to use. If this machine is big-endian, it uses MessageBufferBE, which overrides some methods in this class that translate endians. If not, uses MessageBuffer.
     */
    private final static Class<?> msgBufferClass;

    private final static Constructor<?> mbArrConstructor;
    private final static Constructor<?> mbBBConstructor;


    // Requires Java7
    //private final static MethodHandle newMsgBuffer;

    /**
     * Base object for resolving the relative address of the raw byte array.
     * If base == null, the address value is a raw memory address
     */
    protected final Object base;

    /**
     * Head address of the underlying memory. If base is null, the address is a direct memory address, and if not,
     * it is the relative address within an array object (base)
     */
    protected final long address;

    /**
     * Size of the underlying memory
     */
    protected final int size;

    /**
     * Reference is used to hold a reference to an object that holds the underlying memory so that it cannot be
     * released by the garbage collector.
     */
    protected final ByteBuffer reference;

    // TODO life-time managment of this buffer
    //private AtomicInteger referenceCounter;


    static MessageBuffer newOffHeapBuffer(int length) {
        // This method is not available in Android OS
        long address = unsafe.allocateMemory(length);
        return new MessageBuffer(address, length);
    }

    public static MessageBuffer newDirectBuffer(int length) {
        ByteBuffer m = ByteBuffer.allocateDirect(length);
        return newMessageBuffer(m);
    }

    public static MessageBuffer newBuffer(int length) {
        return newMessageBuffer(new byte[length]);
    }

    public static MessageBuffer wrap(byte[] array) {
        return newMessageBuffer(array);
    }

    public static MessageBuffer wrap(ByteBuffer bb) {
        return newMessageBuffer(bb);
    }

    /**
     * Creates a new MessageBuffer instance backed by ByteBuffer
     * @param bb
     * @return
     */
    private static MessageBuffer newMessageBuffer(ByteBuffer bb) {
       checkNotNull(bb);
       try {
           // We need to use reflection to create MessageBuffer instances in order to prevent TypeProfile generation for getInt method. TypeProfile will be
           // generated to resolve one of the method references when two or more classes overrides the method.
           return (MessageBuffer) mbBBConstructor.newInstance(bb);
       }
       catch(Exception e) {
           throw new RuntimeException(e);
       }
    }

    /**
     * Creates a new MessageBuffer instance backed by a java heap array
     * @param arr
     * @return
     */
    private static MessageBuffer newMessageBuffer(byte[] arr) {
        checkNotNull(arr);
        try {
            return (MessageBuffer) mbArrConstructor.newInstance(arr);
        }
        catch(Throwable e) {
            throw new RuntimeException(e);
        }
    }


    public static void releaseBuffer(MessageBuffer buffer) {
        if(buffer.base instanceof byte[]) {
            // We have nothing to do. Wait until the garbage-collector collects this array object
        }
        else if(directByteBufferClass.isInstance(buffer.base)) {
            if(!isAndroid) {
                MemoryAccess.clean(buffer.base);
            }
            else {
                // TODO
            }
        }
        else {
            // Maybe cannot reach here
            unsafe.freeMemory(buffer.address);
        }
    }


    /**
     * Create a MessageBuffer instance from a given memory address and length
     * @param address
     * @param length
     */
    MessageBuffer(long address, int length) {
        this.base = null;
        this.address = address;
        this.size = length;
        this.reference = null;
    }

    /**
     * Create a MessageBuffer instance from a given ByteBuffer instance
     * @param bb
     */
    MessageBuffer(ByteBuffer bb) {
        if(bb.isDirect()) {
            // Direct buffer or off-heap memory
            this.base = null;
            if(isAndroid) {
                this.address = -1;
            }
            else {
                this.address = MemoryAccess.getAddress(bb);
            }
            this.size = bb.capacity();
            this.reference = bb;
        }
        else if(bb.hasArray()) {
            this.base = bb.array();
            this.address = ARRAY_BYTE_BASE_OFFSET;
            this.size = bb.array().length;
            this.reference = null;
        } else {
            throw new IllegalArgumentException("Only the array-backed ByteBuffer or DirectBuffer are supported");
        }
    }


    /**
     * Create a MessageBuffer instance from an java heap array
     * @param arr
     */
    MessageBuffer(byte[] arr) {
        this.base = arr;
        this.address = ARRAY_BYTE_BASE_OFFSET;
        this.size = arr.length;
        this.reference = null;
    }

    MessageBuffer(Object base, long address, int length, ByteBuffer reference) {
        this.base = base;
        this.address = address;
        this.size = length;
        this.reference = reference;
    }

    /**
     * byte size of the buffer
     * @return
     */
    public int size() { return size; }


    public MessageBuffer slice(int offset, int length) {
        // TODO ensure deleting this slice does not collapse this MessageBuffer
        if(offset == 0 && length == size())
            return this;
        else {
            checkArgument(offset + length <= size());
            return new MessageBuffer(base, address + offset, length, reference);
        }
    }

    public byte getByte(int index) {
        return unsafe.getByte(base, address + index);
    }

    public boolean getBoolean(int index) {
        return unsafe.getBoolean(base, address + index);
    }

    public short getShort(int index) {
        short v = unsafe.getShort(base, address + index);
        return Short.reverseBytes(v);
    }

    /**
     * Read a big-endian int value at the specified index
     * @param index
     * @return
     */
    public int getInt(int index) {
        // Reading little-endian value
        int i = unsafe.getInt(base, address + index);
        // Reversing the endian
        return Integer.reverseBytes(i);
    }

    public float getFloat(int index) {
        return Float.intBitsToFloat(getInt(index));
    }

    public long getLong(int index) {
        long l = unsafe.getLong(base, address + index);
        return Long.reverseBytes(l);
    }

    public double getDouble(int index) {
        return Double.longBitsToDouble(getLong(index));
    }

    public void getBytes(int index, byte[] dst, int dstOffset, int length) {
        unsafe.copyMemory(base, address + index, dst, ARRAY_BYTE_BASE_OFFSET + dstOffset, length);
    }

    public void getBytes(int index, int len, ByteBuffer dst) {
        if(dst.remaining() > len)
            throw new BufferOverflowException();
        ByteBuffer src = toByteBuffer(index, len);
        dst.put(src);
    }


    public void putByte(int index, byte v) {
        unsafe.putByte(base, address + index, v);
    }

    public void putBoolean(int index, boolean v) {
        unsafe.putBoolean(base, address + index, v);
    }

    public void putShort(int index, short v) {
        v = Short.reverseBytes(v);
        unsafe.putShort(base, address + index, v);
    }

    /**
     * Write a big-endian integer value to the memory
     * @param index
     * @param v
     */
    public void putInt(int index, int v){
        // Reversing the endian
        v = Integer.reverseBytes(v);
        unsafe.putInt(base, address + index, v);
    }

    public void putFloat(int index, float v) {
        putInt(index, Float.floatToRawIntBits(v));
    }

    public void putLong(int index, long l) {
        // Reversing the endian
        l = Long.reverseBytes(l);
        unsafe.putLong(base, address + index, l);
    }

    public void putDouble(int index, double v) {
        putLong(index, Double.doubleToRawLongBits(v));
    }

    public void putBytes(int index, byte[] src, int srcOffset, int length) {
        unsafe.copyMemory(src, ARRAY_BYTE_BASE_OFFSET + srcOffset, base, address+index, length);
    }

    public void putByteBuffer(int index, ByteBuffer src, int len) {
        assert(len <= src.remaining());

        if(src.isDirect()) {
            if(!isAndroid) {
                unsafe.copyMemory(null, MemoryAccess.getAddress(src) + src.position(), base, address + index, len);
            }
            else {
                // TODO
            }
        } else if(src.hasArray()) {
            byte[] srcArray = src.array();
            unsafe.copyMemory(srcArray, ARRAY_BYTE_BASE_OFFSET + src.position(), base, address+index, len);
        } else {
            if(base != null) {
                src.get((byte []) base, index, len);
            }
            else {
                for(int i=0; i<len; ++i) {
                    unsafe.putByte(base, address + index, src.get());
                }
            }
        }
        src.position(src.position() + len);
    }


    /**
     * Create a ByteBuffer view of the range [index, index+length) of this memory
     * @param index
     * @param length
     * @return
     */
    public ByteBuffer toByteBuffer(int index, int length) {
        if(hasArray()) {
            return ByteBuffer.wrap((byte[]) base, (int) ((address-ARRAY_BYTE_BASE_OFFSET) + index), length);
        }
        try {
            if(isByteBufferConstructorTakesBufferReference)
                return (ByteBuffer) byteBufferConstructor.newInstance(address + index, length, reference);
            else
                return (ByteBuffer) byteBufferConstructor.newInstance(address + index, length);
        } catch(Throwable e) {
            // Convert checked exception to unchecked exception
            throw new RuntimeException(e);
        }
    }

    /**
     * Get a ByteBuffer view of this buffer
     * @return
     */
    public ByteBuffer toByteBuffer() {
        return toByteBuffer(0, size());
    }

    /**
     * Get a copy of this buffer
     * @return
     */
    public byte[] toByteArray() {
        byte[] b = new byte[size()];
        unsafe.copyMemory(base, address, b, ARRAY_BYTE_BASE_OFFSET, size());
        return b;
    }

    @Insecure
    public boolean hasArray() { return base instanceof byte[]; }

    @Insecure
    public byte[] getArray() { return (byte[]) base; }

    @Insecure
    public Object getBase() { return base; }

    @Insecure
    public long getAddress() { return address; }

    @Insecure
    public int offset() {
        if(hasArray()) {
            return (int) address - ARRAY_BYTE_BASE_OFFSET;
        }
        else {
            return 0;
        }
    }

    @Insecure
    public ByteBuffer getReference() { return reference; }

    /**
     * Copy this buffer contents to another MessageBuffer
     * @param index
     * @param dst
     * @param offset
     * @param length
     */
    public void copyTo(int index, MessageBuffer dst, int offset, int length) {
        if(!isAndroid)
            unsafe.copyMemory(base, address + index, dst.base, dst.address + offset, length);
        else {
            // TODO

        }
    }


    public String toHexString(int offset, int length) {
        StringBuilder s = new StringBuilder();
        for(int i=offset; i<length; ++i) {
            if(i != offset)
              s.append(" ");
            s.append(String.format("%02x", getByte(i)));
        }
        return s.toString();
    }

}<|MERGE_RESOLUTION|>--- conflicted
+++ resolved
@@ -9,16 +9,16 @@
 import java.lang.reflect.Method;
 import java.nio.BufferOverflowException;
 import java.nio.ByteBuffer;
+
 import static org.msgpack.core.Preconditions.*;
 
 /**
  * MessageBuffer class is an abstraction of memory for reading/writing message packed data.
  * This MessageBuffers ensures short/int/float/long/double values are written in the big-endian order.
- *
+ * <p/>
  * This class is optimized for fast memory access, so many methods are
  * implemented without using any interface method that produces invokeinterface call in JVM.
  * Compared to invokevirtual, invokeinterface is 30% slower in general because it needs to find a target function from the table.
- *
  */
 public class MessageBuffer {
 
@@ -26,7 +26,6 @@
     // TODO We should use MethodHandle for efficiency, but it is not available in JDK6
     static final Constructor byteBufferConstructor;
 
-    static final boolean isAndroid;
     static final Class<?> directByteBufferClass;
     static final boolean isByteBufferConstructorTakesBufferReference;
     static final int ARRAY_BYTE_BASE_OFFSET;
@@ -34,14 +33,6 @@
 
     static {
         try {
-<<<<<<< HEAD
-
-            // Detect android VM
-            isAndroid = System.getProperty("java.runtime.name", "").toLowerCase().contains("android");
-
-            if(!isAndroid) {
-                // Fetch theUnsafe object for Oracle JDK and OpenJDK
-=======
             // Check java version
             String javaVersion = System.getProperty("java.specification.version", "");
             int dotPos = javaVersion.indexOf('.');
@@ -51,14 +42,16 @@
             }
             else {
                 int major = Integer.parseInt(javaVersion.substring(0, dotPos));
-                int minor = Integer.parseInt(javaVersion.substring(dotPos+1));
+                int minor = Integer.parseInt(javaVersion.substring(dotPos + 1));
                 isJavaAtLeast7 = major > 1 || (major == 1 && minor >= 7);
             }
 
             // Fetch theUnsafe object for Orackle JDK and OpenJDK
+            // Detect android VM
+            boolean isAndroid = System.getProperty("java.runtime.name", "").toLowerCase().contains("android");
             Unsafe u;
-            try {
->>>>>>> 30d7499d
+            if(!isAndroid) {
+                // Fetch theUnsafe object for Oracle JDK and OpenJDK
                 Field field = Unsafe.class.getDeclaredField("theUnsafe");
                 field.setAccessible(true);
                 unsafe = (Unsafe) field.get(null);
@@ -69,7 +62,7 @@
                 unsafeConstructor.setAccessible(true);
                 unsafe = unsafeConstructor.newInstance();
             }
-            if (unsafe == null) {
+            if(unsafe == null) {
                 throw new RuntimeException("Unsafe is unavailable");
             }
 
@@ -77,7 +70,7 @@
             ARRAY_BYTE_INDEX_SCALE = unsafe.arrayIndexScale(byte[].class);
 
             // Make sure the VM thinks bytes are only one byte wide
-            if (ARRAY_BYTE_INDEX_SCALE != 1) {
+            if(ARRAY_BYTE_INDEX_SCALE != 1) {
                 throw new IllegalStateException("Byte array index scale must be 1, but is " + ARRAY_BYTE_INDEX_SCALE);
             }
 
@@ -105,10 +98,9 @@
             // Check the endian of this CPU
             boolean isLittleEndian = true;
             byte[] a = new byte[8];
-
-            // TODO  Unsafe.getByte is not available in Android
+            // use Unsafe.putLong to an array since Unsafe.getByte is not available in Android
             unsafe.putLong(a, (long) ARRAY_BYTE_BASE_OFFSET, 0x0102030405060708L);
-            switch (a[0]) {
+            switch(a[0]) {
                 case 0x01:
                     isLittleEndian = false;
                     break;
@@ -120,7 +112,7 @@
             }
 
             String bufferClsName;
-            if(isJavaAtLeast7) {
+            if(!isAndroid && isJavaAtLeast7) {
                 if(isLittleEndian)
                     bufferClsName = "org.msgpack.core.buffer.MessageBuffer";
                 else
@@ -146,13 +138,16 @@
             //    MethodType.methodType(bufferCls, byte[].class)
             //);
         }
-        catch (Exception e) {
+        catch(Exception e) {
             e.printStackTrace(System.err);
             throw new RuntimeException(e);
         }
     }
 
-    private static class MemoryAccess {
+    /**
+     * Wraps the difference of access methods to DirectBuffers between Android and others.
+     */
+    private static class DirectBufferAccess {
         static Method mGetAddress;
         static Method mCleaner;
         static Method mClean;
@@ -176,9 +171,11 @@
         static long getAddress(Object base) {
             try {
                 return (Long) mGetAddress.invoke(base);
-            } catch(IllegalAccessException e) {
+            }
+            catch(IllegalAccessException e) {
                 throw new RuntimeException(e);
-            } catch(InvocationTargetException e) {
+            }
+            catch(InvocationTargetException e) {
                 throw new RuntimeException(e);
             }
         }
@@ -192,11 +189,7 @@
                 throw new RuntimeException(e);
             }
         }
-
-    }
-
-
-
+    }
 
     /**
      * MessageBuffer class to use. If this machine is big-endian, it uses MessageBufferBE, which overrides some methods in this class that translate endians. If not, uses MessageBuffer.
@@ -206,7 +199,6 @@
     private final static Constructor<?> mbArrConstructor;
     private final static Constructor<?> mbBBConstructor;
 
-
     // Requires Java7
     //private final static MethodHandle newMsgBuffer;
 
@@ -233,7 +225,7 @@
      */
     protected final ByteBuffer reference;
 
-    // TODO life-time managment of this buffer
+    // TODO life-time management of this buffer
     //private AtomicInteger referenceCounter;
 
 
@@ -262,23 +254,25 @@
 
     /**
      * Creates a new MessageBuffer instance backed by ByteBuffer
+     *
      * @param bb
      * @return
      */
     private static MessageBuffer newMessageBuffer(ByteBuffer bb) {
-       checkNotNull(bb);
-       try {
-           // We need to use reflection to create MessageBuffer instances in order to prevent TypeProfile generation for getInt method. TypeProfile will be
-           // generated to resolve one of the method references when two or more classes overrides the method.
-           return (MessageBuffer) mbBBConstructor.newInstance(bb);
-       }
-       catch(Exception e) {
-           throw new RuntimeException(e);
-       }
+        checkNotNull(bb);
+        try {
+            // We need to use reflection to create MessageBuffer instances in order to prevent TypeProfile generation for getInt method. TypeProfile will be
+            // generated to resolve one of the method references when two or more classes overrides the method.
+            return (MessageBuffer) mbBBConstructor.newInstance(bb);
+        }
+        catch(Exception e) {
+            throw new RuntimeException(e);
+        }
     }
 
     /**
      * Creates a new MessageBuffer instance backed by a java heap array
+     *
      * @param arr
      * @return
      */
@@ -292,18 +286,12 @@
         }
     }
 
-
     public static void releaseBuffer(MessageBuffer buffer) {
         if(buffer.base instanceof byte[]) {
             // We have nothing to do. Wait until the garbage-collector collects this array object
         }
         else if(directByteBufferClass.isInstance(buffer.base)) {
-            if(!isAndroid) {
-                MemoryAccess.clean(buffer.base);
-            }
-            else {
-                // TODO
-            }
+            DirectBufferAccess.clean(buffer.base);
         }
         else {
             // Maybe cannot reach here
@@ -311,9 +299,9 @@
         }
     }
 
-
     /**
      * Create a MessageBuffer instance from a given memory address and length
+     *
      * @param address
      * @param length
      */
@@ -326,18 +314,14 @@
 
     /**
      * Create a MessageBuffer instance from a given ByteBuffer instance
+     *
      * @param bb
      */
     MessageBuffer(ByteBuffer bb) {
         if(bb.isDirect()) {
             // Direct buffer or off-heap memory
             this.base = null;
-            if(isAndroid) {
-                this.address = -1;
-            }
-            else {
-                this.address = MemoryAccess.getAddress(bb);
-            }
+            this.address = DirectBufferAccess.getAddress(bb);
             this.size = bb.capacity();
             this.reference = bb;
         }
@@ -346,7 +330,8 @@
             this.address = ARRAY_BYTE_BASE_OFFSET;
             this.size = bb.array().length;
             this.reference = null;
-        } else {
+        }
+        else {
             throw new IllegalArgumentException("Only the array-backed ByteBuffer or DirectBuffer are supported");
         }
     }
@@ -354,6 +339,7 @@
 
     /**
      * Create a MessageBuffer instance from an java heap array
+     *
      * @param arr
      */
     MessageBuffer(byte[] arr) {
@@ -372,10 +358,12 @@
 
     /**
      * byte size of the buffer
-     * @return
-     */
-    public int size() { return size; }
-
+     *
+     * @return
+     */
+    public int size() {
+        return size;
+    }
 
     public MessageBuffer slice(int offset, int length) {
         // TODO ensure deleting this slice does not collapse this MessageBuffer
@@ -402,6 +390,7 @@
 
     /**
      * Read a big-endian int value at the specified index
+     *
      * @param index
      * @return
      */
@@ -436,7 +425,6 @@
         dst.put(src);
     }
 
-
     public void putByte(int index, byte v) {
         unsafe.putByte(base, address + index, v);
     }
@@ -452,10 +440,11 @@
 
     /**
      * Write a big-endian integer value to the memory
+     *
      * @param index
      * @param v
      */
-    public void putInt(int index, int v){
+    public void putInt(int index, int v) {
         // Reversing the endian
         v = Integer.reverseBytes(v);
         unsafe.putInt(base, address + index, v);
@@ -476,28 +465,25 @@
     }
 
     public void putBytes(int index, byte[] src, int srcOffset, int length) {
-        unsafe.copyMemory(src, ARRAY_BYTE_BASE_OFFSET + srcOffset, base, address+index, length);
+        unsafe.copyMemory(src, ARRAY_BYTE_BASE_OFFSET + srcOffset, base, address + index, length);
     }
 
     public void putByteBuffer(int index, ByteBuffer src, int len) {
-        assert(len <= src.remaining());
+        assert (len <= src.remaining());
 
         if(src.isDirect()) {
-            if(!isAndroid) {
-                unsafe.copyMemory(null, MemoryAccess.getAddress(src) + src.position(), base, address + index, len);
+            unsafe.copyMemory(null, DirectBufferAccess.getAddress(src) + src.position(), base, address + index, len);
+        }
+        else if(src.hasArray()) {
+            byte[] srcArray = src.array();
+            unsafe.copyMemory(srcArray, ARRAY_BYTE_BASE_OFFSET + src.position(), base, address + index, len);
+        }
+        else {
+            if(base != null) {
+                src.get((byte[]) base, index, len);
             }
             else {
-                // TODO
-            }
-        } else if(src.hasArray()) {
-            byte[] srcArray = src.array();
-            unsafe.copyMemory(srcArray, ARRAY_BYTE_BASE_OFFSET + src.position(), base, address+index, len);
-        } else {
-            if(base != null) {
-                src.get((byte []) base, index, len);
-            }
-            else {
-                for(int i=0; i<len; ++i) {
+                for(int i = 0; i < len; ++i) {
                     unsafe.putByte(base, address + index, src.get());
                 }
             }
@@ -505,23 +491,24 @@
         src.position(src.position() + len);
     }
 
-
     /**
      * Create a ByteBuffer view of the range [index, index+length) of this memory
+     *
      * @param index
      * @param length
      * @return
      */
     public ByteBuffer toByteBuffer(int index, int length) {
         if(hasArray()) {
-            return ByteBuffer.wrap((byte[]) base, (int) ((address-ARRAY_BYTE_BASE_OFFSET) + index), length);
+            return ByteBuffer.wrap((byte[]) base, (int) ((address - ARRAY_BYTE_BASE_OFFSET) + index), length);
         }
         try {
             if(isByteBufferConstructorTakesBufferReference)
                 return (ByteBuffer) byteBufferConstructor.newInstance(address + index, length, reference);
             else
                 return (ByteBuffer) byteBufferConstructor.newInstance(address + index, length);
-        } catch(Throwable e) {
+        }
+        catch(Throwable e) {
             // Convert checked exception to unchecked exception
             throw new RuntimeException(e);
         }
@@ -529,6 +516,7 @@
 
     /**
      * Get a ByteBuffer view of this buffer
+     *
      * @return
      */
     public ByteBuffer toByteBuffer() {
@@ -537,6 +525,7 @@
 
     /**
      * Get a copy of this buffer
+     *
      * @return
      */
     public byte[] toByteArray() {
@@ -546,16 +535,24 @@
     }
 
     @Insecure
-    public boolean hasArray() { return base instanceof byte[]; }
+    public boolean hasArray() {
+        return base instanceof byte[];
+    }
 
     @Insecure
-    public byte[] getArray() { return (byte[]) base; }
+    public byte[] getArray() {
+        return (byte[]) base;
+    }
 
     @Insecure
-    public Object getBase() { return base; }
+    public Object getBase() {
+        return base;
+    }
 
     @Insecure
-    public long getAddress() { return address; }
+    public long getAddress() {
+        return address;
+    }
 
     @Insecure
     public int offset() {
@@ -568,30 +565,27 @@
     }
 
     @Insecure
-    public ByteBuffer getReference() { return reference; }
+    public ByteBuffer getReference() {
+        return reference;
+    }
 
     /**
      * Copy this buffer contents to another MessageBuffer
+     *
      * @param index
      * @param dst
      * @param offset
      * @param length
      */
     public void copyTo(int index, MessageBuffer dst, int offset, int length) {
-        if(!isAndroid)
-            unsafe.copyMemory(base, address + index, dst.base, dst.address + offset, length);
-        else {
-            // TODO
-
-        }
-    }
-
+        unsafe.copyMemory(base, address + index, dst.base, dst.address + offset, length);
+    }
 
     public String toHexString(int offset, int length) {
         StringBuilder s = new StringBuilder();
-        for(int i=offset; i<length; ++i) {
+        for(int i = offset; i < length; ++i) {
             if(i != offset)
-              s.append(" ");
+                s.append(" ");
             s.append(String.format("%02x", getByte(i)));
         }
         return s.toString();
