package org.msgpack.core.buffer;

import org.msgpack.core.annotations.Insecure;
import sun.misc.Unsafe;

import java.lang.reflect.Constructor;
import java.lang.reflect.Field;
import java.lang.reflect.InvocationTargetException;
import java.lang.reflect.Method;
import java.nio.BufferOverflowException;
import java.nio.ByteBuffer;

import static org.msgpack.core.Preconditions.*;

/**
 * MessageBuffer class is an abstraction of memory for reading/writing message packed data.
 * This MessageBuffers ensures short/int/float/long/double values are written in the big-endian order.
 * <p/>
 * This class is optimized for fast memory access, so many methods are
 * implemented without using any interface method that produces invokeinterface call in JVM.
 * Compared to invokevirtual, invokeinterface is 30% slower in general because it needs to find a target function from the table.
 */
public class MessageBuffer {

    static final Unsafe unsafe;
    // TODO We should use MethodHandle for efficiency, but it is not available in JDK6
    static final Constructor byteBufferConstructor;

    static final Class<?> directByteBufferClass;
    static final boolean isByteBufferConstructorTakesBufferReference;
    static final int ARRAY_BYTE_BASE_OFFSET;
    static final int ARRAY_BYTE_INDEX_SCALE;

    static {
        try {
            // Check java version
            String javaVersion = System.getProperty("java.specification.version", "");
            int dotPos = javaVersion.indexOf('.');
            boolean isJavaAtLeast7 = false;
            if(dotPos == -1) {
                isJavaAtLeast7 = false;
            }
            else {
<<<<<<< HEAD
                int major = Integer.parseInt(javaVersion.substring(0, dotPos));
                int minor = Integer.parseInt(javaVersion.substring(dotPos + 1));
                isJavaAtLeast7 = major > 1 || (major == 1 && minor >= 7);
=======
                try {
                    int major = Integer.parseInt(javaVersion.substring(0, dotPos));
                    int minor = Integer.parseInt(javaVersion.substring(dotPos + 1));
                    isJavaAtLeast7 = major > 1 || (major == 1 && minor >= 7);
                }
                catch(NumberFormatException e) {
                    e.printStackTrace(System.err);
                }
>>>>>>> c5233be6
            }

            // Fetch theUnsafe object for Orackle JDK and OpenJDK
            // Detect android VM
            boolean isAndroid = System.getProperty("java.runtime.name", "").toLowerCase().contains("android");
            Unsafe u;
            if(!isAndroid) {
                // Fetch theUnsafe object for Oracle JDK and OpenJDK
                Field field = Unsafe.class.getDeclaredField("theUnsafe");
                field.setAccessible(true);
                unsafe = (Unsafe) field.get(null);
            }
            else {
                // Workaround for creating an Unsafe instance for Android OS
                Constructor<Unsafe> unsafeConstructor = Unsafe.class.getDeclaredConstructor();
                unsafeConstructor.setAccessible(true);
                unsafe = unsafeConstructor.newInstance();
            }
            if(unsafe == null) {
                throw new RuntimeException("Unsafe is unavailable");
            }

            ARRAY_BYTE_BASE_OFFSET = unsafe.arrayBaseOffset(byte[].class);
            ARRAY_BYTE_INDEX_SCALE = unsafe.arrayIndexScale(byte[].class);

            // Make sure the VM thinks bytes are only one byte wide
            if(ARRAY_BYTE_INDEX_SCALE != 1) {
                throw new IllegalStateException("Byte array index scale must be 1, but is " + ARRAY_BYTE_INDEX_SCALE);
            }

            // Find the hidden constructor for DirectByteBuffer
            directByteBufferClass = ClassLoader.getSystemClassLoader().loadClass("java.nio.DirectByteBuffer");
            Constructor directByteBufferConstructor = null;
            boolean isAcceptReference = true;
            try {
                // TODO We should use MethodHandle for Java7, which can avoid the cost of boxing with JIT optimization
                directByteBufferConstructor = directByteBufferClass.getDeclaredConstructor(long.class, int.class, Object.class);
            }
            catch(NoSuchMethodException e) {
                // https://android.googlesource.com/platform/libcore/+/master/luni/src/main/java/java/nio/DirectByteBuffer.java
                // DirectByteBuffer(long address, int capacity)
                directByteBufferConstructor = directByteBufferClass.getDeclaredConstructor(long.class, int.class);
                isAcceptReference = true;
            }
            byteBufferConstructor = directByteBufferConstructor;
            isByteBufferConstructorTakesBufferReference = isAcceptReference;
            if(byteBufferConstructor == null)
                throw new RuntimeException("Constructor of DirectByteBuffer is not found");

            byteBufferConstructor.setAccessible(true);

            // Check the endian of this CPU
            boolean isLittleEndian = true;
            byte[] a = new byte[8];
            // use Unsafe.putLong to an array since Unsafe.getByte is not available in Android
            unsafe.putLong(a, (long) ARRAY_BYTE_BASE_OFFSET, 0x0102030405060708L);
            switch(a[0]) {
                case 0x01:
                    isLittleEndian = false;
                    break;
                case 0x08:
                    isLittleEndian = true;
                    break;
                default:
                    assert false;
            }

            // We need to use reflection to find MessageBuffer implementation classes because
            // importing these classes creates TypeProfile and adds some overhead to method calls.
            String bufferClsName;
            if(!isAndroid && isJavaAtLeast7) {
                if(isLittleEndian)
                    bufferClsName = "org.msgpack.core.buffer.MessageBuffer";
                else
                    bufferClsName = "org.msgpack.core.buffer.MessageBufferBE";
            }
            else {
                bufferClsName = "org.msgpack.core.buffer.MessageBufferU";
            }

            Class<?> bufferCls = Class.forName(bufferClsName);
            msgBufferClass = bufferCls;

            Constructor<?> mbArrCstr = bufferCls.getDeclaredConstructor(byte[].class);
            mbArrCstr.setAccessible(true);
            mbArrConstructor = mbArrCstr;

            Constructor<?> mbBBCstr = bufferCls.getDeclaredConstructor(ByteBuffer.class);
            mbBBCstr.setAccessible(true);
            mbBBConstructor = mbBBCstr;

            // Requires Java7
            //newMsgBuffer = MethodHandles.lookup().unreflectConstructor(mbArrCstr).asType(
            //    MethodType.methodType(bufferCls, byte[].class)
            //);
        }
        catch(Exception e) {
            e.printStackTrace(System.err);
            throw new RuntimeException(e);
        }
    }

    /**
     * Wraps the difference of access methods to DirectBuffers between Android and others.
     */
    private static class DirectBufferAccess {
        static Method mGetAddress;
        static Method mCleaner;
        static Method mClean;

        static {
            try {
                mGetAddress = directByteBufferClass.getDeclaredMethod("address");
                mGetAddress.setAccessible(true);

                mCleaner = directByteBufferClass.getDeclaredMethod("cleaner");
                mCleaner.setAccessible(true);

                mClean = mCleaner.getReturnType().getDeclaredMethod("clean");
                mClean.setAccessible(true);
            }
            catch(NoSuchMethodException e) {
                throw new RuntimeException(e);
            }
        }

        static long getAddress(Object base) {
            try {
                return (Long) mGetAddress.invoke(base);
            }
            catch(IllegalAccessException e) {
                throw new RuntimeException(e);
            }
            catch(InvocationTargetException e) {
                throw new RuntimeException(e);
            }
        }

        static void clean(Object base) {
            try {
                Object cleaner = mCleaner.invoke(base);
                mClean.invoke(cleaner);
            }
            catch(Throwable e) {
                throw new RuntimeException(e);
            }
        }
    }

    /**
     * MessageBuffer class to use. If this machine is big-endian, it uses MessageBufferBE, which overrides some methods in this class that translate endians. If not, uses MessageBuffer.
     */
    private final static Class<?> msgBufferClass;

    private final static Constructor<?> mbArrConstructor;
    private final static Constructor<?> mbBBConstructor;

    // Requires Java7
    //private final static MethodHandle newMsgBuffer;

    /**
     * Base object for resolving the relative address of the raw byte array.
     * If base == null, the address value is a raw memory address
     */
    protected final Object base;

    /**
     * Head address of the underlying memory. If base is null, the address is a direct memory address, and if not,
     * it is the relative address within an array object (base)
     */
    protected final long address;

    /**
     * Size of the underlying memory
     */
    protected final int size;

    /**
     * Reference is used to hold a reference to an object that holds the underlying memory so that it cannot be
     * released by the garbage collector.
     */
    protected final ByteBuffer reference;

    // TODO life-time management of this buffer
    //private AtomicInteger referenceCounter;


    static MessageBuffer newOffHeapBuffer(int length) {
        // This method is not available in Android OS
        long address = unsafe.allocateMemory(length);
        return new MessageBuffer(address, length);
    }

    public static MessageBuffer newDirectBuffer(int length) {
        ByteBuffer m = ByteBuffer.allocateDirect(length);
        return newMessageBuffer(m);
    }

    public static MessageBuffer newBuffer(int length) {
        return newMessageBuffer(new byte[length]);
    }

    public static MessageBuffer wrap(byte[] array) {
        return newMessageBuffer(array);
    }

    public static MessageBuffer wrap(ByteBuffer bb) {
        return newMessageBuffer(bb);
    }

    /**
     * Creates a new MessageBuffer instance backed by ByteBuffer
     *
     * @param bb
     * @return
     */
    private static MessageBuffer newMessageBuffer(ByteBuffer bb) {
        checkNotNull(bb);
        try {
            // We need to use reflection to create MessageBuffer instances in order to prevent TypeProfile generation for getInt method. TypeProfile will be
            // generated to resolve one of the method references when two or more classes overrides the method.
            return (MessageBuffer) mbBBConstructor.newInstance(bb);
        }
        catch(Exception e) {
            throw new RuntimeException(e);
        }
    }

    /**
     * Creates a new MessageBuffer instance backed by a java heap array
     *
     * @param arr
     * @return
     */
    private static MessageBuffer newMessageBuffer(byte[] arr) {
        checkNotNull(arr);
        try {
            return (MessageBuffer) mbArrConstructor.newInstance(arr);
        }
        catch(Throwable e) {
            throw new RuntimeException(e);
        }
    }

    public static void releaseBuffer(MessageBuffer buffer) {
        if(buffer.base instanceof byte[]) {
            // We have nothing to do. Wait until the garbage-collector collects this array object
        }
        else if(directByteBufferClass.isInstance(buffer.base)) {
            DirectBufferAccess.clean(buffer.base);
        }
        else {
            // Maybe cannot reach here
            unsafe.freeMemory(buffer.address);
        }
    }

    /**
     * Create a MessageBuffer instance from a given memory address and length
     *
     * @param address
     * @param length
     */
    MessageBuffer(long address, int length) {
        this.base = null;
        this.address = address;
        this.size = length;
        this.reference = null;
    }

    /**
     * Create a MessageBuffer instance from a given ByteBuffer instance
     *
     * @param bb
     */
    MessageBuffer(ByteBuffer bb) {
        if(bb.isDirect()) {
            // Direct buffer or off-heap memory
            this.base = null;
            this.address = DirectBufferAccess.getAddress(bb);
            this.size = bb.capacity();
            this.reference = bb;
        }
        else if(bb.hasArray()) {
            this.base = bb.array();
            this.address = ARRAY_BYTE_BASE_OFFSET;
            this.size = bb.array().length;
            this.reference = null;
        }
        else {
            throw new IllegalArgumentException("Only the array-backed ByteBuffer or DirectBuffer are supported");
        }
    }


    /**
     * Create a MessageBuffer instance from an java heap array
     *
     * @param arr
     */
    MessageBuffer(byte[] arr) {
        this.base = arr;
        this.address = ARRAY_BYTE_BASE_OFFSET;
        this.size = arr.length;
        this.reference = null;
    }

    MessageBuffer(Object base, long address, int length, ByteBuffer reference) {
        this.base = base;
        this.address = address;
        this.size = length;
        this.reference = reference;
    }

    /**
     * byte size of the buffer
     *
     * @return
     */
    public int size() {
        return size;
    }

    public MessageBuffer slice(int offset, int length) {
        // TODO ensure deleting this slice does not collapse this MessageBuffer
        if(offset == 0 && length == size())
            return this;
        else {
            checkArgument(offset + length <= size());
            return new MessageBuffer(base, address + offset, length, reference);
        }
    }

    public byte getByte(int index) {
        return unsafe.getByte(base, address + index);
    }

    public boolean getBoolean(int index) {
        return unsafe.getBoolean(base, address + index);
    }

    public short getShort(int index) {
        short v = unsafe.getShort(base, address + index);
        return Short.reverseBytes(v);
    }

    /**
     * Read a big-endian int value at the specified index
     *
     * @param index
     * @return
     */
    public int getInt(int index) {
        // Reading little-endian value
        int i = unsafe.getInt(base, address + index);
        // Reversing the endian
        return Integer.reverseBytes(i);
    }

    public float getFloat(int index) {
        return Float.intBitsToFloat(getInt(index));
    }

    public long getLong(int index) {
        long l = unsafe.getLong(base, address + index);
        return Long.reverseBytes(l);
    }

    public double getDouble(int index) {
        return Double.longBitsToDouble(getLong(index));
    }

    public void getBytes(int index, byte[] dst, int dstOffset, int length) {
        unsafe.copyMemory(base, address + index, dst, ARRAY_BYTE_BASE_OFFSET + dstOffset, length);
    }

    public void getBytes(int index, int len, ByteBuffer dst) {
        if(dst.remaining() > len)
            throw new BufferOverflowException();
        ByteBuffer src = toByteBuffer(index, len);
        dst.put(src);
    }

    public void putByte(int index, byte v) {
        unsafe.putByte(base, address + index, v);
    }

    public void putBoolean(int index, boolean v) {
        unsafe.putBoolean(base, address + index, v);
    }

    public void putShort(int index, short v) {
        v = Short.reverseBytes(v);
        unsafe.putShort(base, address + index, v);
    }

    /**
     * Write a big-endian integer value to the memory
     *
     * @param index
     * @param v
     */
    public void putInt(int index, int v) {
        // Reversing the endian
        v = Integer.reverseBytes(v);
        unsafe.putInt(base, address + index, v);
    }

    public void putFloat(int index, float v) {
        putInt(index, Float.floatToRawIntBits(v));
    }

    public void putLong(int index, long l) {
        // Reversing the endian
        l = Long.reverseBytes(l);
        unsafe.putLong(base, address + index, l);
    }

    public void putDouble(int index, double v) {
        putLong(index, Double.doubleToRawLongBits(v));
    }

    public void putBytes(int index, byte[] src, int srcOffset, int length) {
        unsafe.copyMemory(src, ARRAY_BYTE_BASE_OFFSET + srcOffset, base, address + index, length);
    }

    public void putByteBuffer(int index, ByteBuffer src, int len) {
        assert (len <= src.remaining());

        if(src.isDirect()) {
            unsafe.copyMemory(null, DirectBufferAccess.getAddress(src) + src.position(), base, address + index, len);
        }
        else if(src.hasArray()) {
            byte[] srcArray = src.array();
            unsafe.copyMemory(srcArray, ARRAY_BYTE_BASE_OFFSET + src.position(), base, address + index, len);
        }
        else {
            if(base != null) {
                src.get((byte[]) base, index, len);
            }
            else {
                for(int i = 0; i < len; ++i) {
                    unsafe.putByte(base, address + index, src.get());
                }
            }
        }
        src.position(src.position() + len);
    }

    /**
     * Create a ByteBuffer view of the range [index, index+length) of this memory
     *
     * @param index
     * @param length
     * @return
     */
    public ByteBuffer toByteBuffer(int index, int length) {
        if(hasArray()) {
            return ByteBuffer.wrap((byte[]) base, (int) ((address - ARRAY_BYTE_BASE_OFFSET) + index), length);
        }
        try {
            if(isByteBufferConstructorTakesBufferReference)
                return (ByteBuffer) byteBufferConstructor.newInstance(address + index, length, reference);
            else
                return (ByteBuffer) byteBufferConstructor.newInstance(address + index, length);
        }
        catch(Throwable e) {
            // Convert checked exception to unchecked exception
            throw new RuntimeException(e);
        }
    }

    /**
     * Get a ByteBuffer view of this buffer
     *
     * @return
     */
    public ByteBuffer toByteBuffer() {
        return toByteBuffer(0, size());
    }

    /**
     * Get a copy of this buffer
     *
     * @return
     */
    public byte[] toByteArray() {
        byte[] b = new byte[size()];
        unsafe.copyMemory(base, address, b, ARRAY_BYTE_BASE_OFFSET, size());
        return b;
    }

    @Insecure
    public boolean hasArray() {
        return base instanceof byte[];
    }

    @Insecure
    public byte[] getArray() {
        return (byte[]) base;
    }

    @Insecure
    public Object getBase() {
        return base;
    }

    @Insecure
    public long getAddress() {
        return address;
    }

    @Insecure
    public int offset() {
        if(hasArray()) {
            return (int) address - ARRAY_BYTE_BASE_OFFSET;
        }
        else {
            return 0;
        }
    }

    @Insecure
    public ByteBuffer getReference() {
        return reference;
    }

    /**
     * Copy this buffer contents to another MessageBuffer
     *
     * @param index
     * @param dst
     * @param offset
     * @param length
     */
    public void copyTo(int index, MessageBuffer dst, int offset, int length) {
        unsafe.copyMemory(base, address + index, dst.base, dst.address + offset, length);
    }

    public String toHexString(int offset, int length) {
        StringBuilder s = new StringBuilder();
        for(int i = offset; i < length; ++i) {
            if(i != offset)
                s.append(" ");
            s.append(String.format("%02x", getByte(i)));
        }
        return s.toString();
    }

}<|MERGE_RESOLUTION|>--- conflicted
+++ resolved
@@ -41,11 +41,6 @@
                 isJavaAtLeast7 = false;
             }
             else {
-<<<<<<< HEAD
-                int major = Integer.parseInt(javaVersion.substring(0, dotPos));
-                int minor = Integer.parseInt(javaVersion.substring(dotPos + 1));
-                isJavaAtLeast7 = major > 1 || (major == 1 && minor >= 7);
-=======
                 try {
                     int major = Integer.parseInt(javaVersion.substring(0, dotPos));
                     int minor = Integer.parseInt(javaVersion.substring(dotPos + 1));
@@ -54,12 +49,11 @@
                 catch(NumberFormatException e) {
                     e.printStackTrace(System.err);
                 }
->>>>>>> c5233be6
-            }
-
-            // Fetch theUnsafe object for Orackle JDK and OpenJDK
+            }
+
             // Detect android VM
             boolean isAndroid = System.getProperty("java.runtime.name", "").toLowerCase().contains("android");
+            // Fetch theUnsafe object for Orackle JDK and OpenJDK
             Unsafe u;
             if(!isAndroid) {
                 // Fetch theUnsafe object for Oracle JDK and OpenJDK
