--- conflicted
+++ resolved
@@ -56,13 +56,9 @@
 
     private final MessagePack.Config config;
 
-<<<<<<< HEAD
     private MessageBufferOutput out;
-    private final MessageBuffer buffer;
-=======
-    private final MessageBufferOutput out;
     private MessageBuffer buffer;
->>>>>>> e800df44
+
     private int position;
 
 
