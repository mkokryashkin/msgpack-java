--- conflicted
+++ resolved
@@ -58,11 +58,8 @@
 
     private MessageBufferOutput out;
     private MessageBuffer buffer;
-<<<<<<< HEAD
-
-=======
     private MessageBuffer strLenBuffer;
->>>>>>> 2cb2cea3
+
     private int position;
 
     /**
