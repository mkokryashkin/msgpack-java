package org.msgpack.core;

<<<<<<< HEAD
import java.io.IOException;
import java.io.OutputStream;
=======
import java.io.*;
>>>>>>> b705c6bd
import java.nio.ByteBuffer;
import java.nio.channels.WritableByteChannel;
import static org.msgpack.core.Preconditions.*;

/**
 * Provides a sequence of MessageBuffers for packing the input data
 */
public interface MessageBufferOutput extends Closeable {

//    /**
//     * Retrieves the next buffer for writing message packed data
//     * @return
//     * @throws IOException
//     */
//    public MessageBuffer next() throws IOException;


    public void flush(MessageBuffer buf, int offset, int len) throws IOException;

    /**
     * Flush and close this buffer.
     * @throws IOException
     */
    public void close() throws IOException;


}


class MessageBufferOutputStream implements MessageBufferOutput {

    private final OutputStream out;

    MessageBufferOutputStream(OutputStream out) {
        this.out = checkNotNull(out, "output is null");
    }

    @Override
    public void flush(MessageBuffer buf, int offset, int len) throws IOException {
        assert(offset + len < buf.size());

        // TODO reuse the allocated buffer
        byte[] in = new byte[len];
        buf.getBytes(offset, in, 0, len);
        out.write(in, 0, len);
    }

    @Override
    public void close() throws IOException {
        try {
            out.flush();
        }
        finally {
            out.close();
        }
    }
}


class MessageBufferOutputChannel implements MessageBufferOutput {

    private final WritableByteChannel channel;

    MessageBufferOutputChannel(WritableByteChannel channel) {
        this.channel = checkNotNull(channel, "output channel is null");
    }

    @Override
    public void flush(MessageBuffer buf, int offset, int len) throws IOException {
        assert(offset + len < buf.size());
        ByteBuffer bb = buf.toByteBuffer(offset, len);
        channel.write(bb);
    }

    @Override
    public void close() throws IOException {
        channel.close();
    }
}<|MERGE_RESOLUTION|>--- conflicted
+++ resolved
@@ -1,11 +1,8 @@
 package org.msgpack.core;
 
-<<<<<<< HEAD
+import java.io.Closeable;
 import java.io.IOException;
 import java.io.OutputStream;
-=======
-import java.io.*;
->>>>>>> b705c6bd
 import java.nio.ByteBuffer;
 import java.nio.channels.WritableByteChannel;
 import static org.msgpack.core.Preconditions.*;
@@ -58,7 +55,7 @@
         try {
             out.flush();
         }
-        finally {
+        finally {e
             out.close();
         }
     }
