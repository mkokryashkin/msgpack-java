//
// MessagePack for Java
//
//    Licensed under the Apache License, Version 2.0 (the "License");
//    you may not use this file except in compliance with the License.
//    You may obtain a copy of the License at
//
//        http://www.apache.org/licenses/LICENSE-2.0
//
//    Unless required by applicable law or agreed to in writing, software
//    distributed under the License is distributed on an "AS IS" BASIS,
//    WITHOUT WARRANTIES OR CONDITIONS OF ANY KIND, either express or implied.
//    See the License for the specific language governing permissions and
//    limitations under the License.
//
package org.msgpack.core

import java.io.ByteArrayOutputStream
import java.math.BigInteger
import java.nio.CharBuffer
import java.nio.charset.{CodingErrorAction, UnmappableCharacterException}

import org.msgpack.core.MessagePack.Code
import org.msgpack.core.MessagePack.{UnpackerConfig, PackerConfig}
import org.msgpack.value.{Value, Variable}

import scala.util.Random

/**
 * Created on 2014/05/07.
 */
class MessagePackTest extends MessagePackSpec {

  def isValidUTF8(s: String) = {
    MessagePack.UTF8.newEncoder().canEncode(s)
  }

  def containsUnmappableCharacter(s: String): Boolean = {
    try {
      MessagePack.UTF8.newEncoder().onUnmappableCharacter(CodingErrorAction.REPORT).encode(CharBuffer.wrap(s))
      false
    }
    catch {
      case e: UnmappableCharacterException =>
        true
      case _: Exception => false
    }
  }


  "MessagePack" should {
    "detect fixint values" in {

      for (i <- 0 until 0x79) {
        Code.isPosFixInt(i.toByte) shouldBe true
      }

      for (i <- 0x80 until 0xFF) {
        Code.isPosFixInt(i.toByte) shouldBe false
      }
    }

    "detect fixarray values" in {
<<<<<<< HEAD

      val outputStream = new ByteArrayOutputStream
      val packer = MessagePack.newDefaultPacker(outputStream)
      packer.packArrayHeader(0)
      packer.close
      val bytes = outputStream.toByteArray
=======
      val packer = MessagePack.newDefaultBufferPacker()
      packer.packArrayHeader(0)
      packer.close
      val bytes = packer.toByteArray
>>>>>>> 31e1efa3
      MessagePack.newDefaultUnpacker(bytes).unpackArrayHeader() shouldBe 0
      try {
        MessagePack.newDefaultUnpacker(bytes).unpackMapHeader()
        fail("Shouldn't reach here")
      }
      catch {
        case e: MessageTypeException => // OK
      }
    }

    "detect fixmap values" in {
<<<<<<< HEAD

      val outputStream = new ByteArrayOutputStream
      val packer = MessagePack.newDefaultPacker(outputStream)
      packer.packMapHeader(0)
      packer.close
      val bytes = outputStream.toByteArray
=======
      val packer = MessagePack.newDefaultBufferPacker()
      packer.packMapHeader(0)
      packer.close
      val bytes = packer.toByteArray
>>>>>>> 31e1efa3
      MessagePack.newDefaultUnpacker(bytes).unpackMapHeader() shouldBe 0
      try {
        MessagePack.newDefaultUnpacker(bytes).unpackArrayHeader()
        fail("Shouldn't reach here")
      }
      catch {
        case e: MessageTypeException => // OK
      }
    }

    "detect fixint quickly" in {

      val N = 100000
      val idx = (0 until N).map(x => Random.nextInt(256).toByte).toArray[Byte]

      time("check fixint", repeat = 100) {

        block("mask") {
          var i = 0
          var count = 0
          while (i < N) {
            if ((idx(i) & Code.POSFIXINT_MASK) == 0) {
              count += 1
            }
            i += 1
          }
        }

        block("mask in func") {
          var i = 0
          var count = 0
          while (i < N) {
            if (Code.isPosFixInt(idx(i))) {
              count += 1
            }
            i += 1
          }
        }

        block("shift cmp") {
          var i = 0
          var count = 0
          while (i < N) {
            if ((idx(i) >>> 7) == 0) {
              count += 1
            }
            i += 1
          }

        }

      }

    }

    "detect neg fix int values" in {

      for (i <- 0 until 0xe0) {
        Code.isNegFixInt(i.toByte) shouldBe false
      }

      for (i <- 0xe0 until 0xFF) {
        Code.isNegFixInt(i.toByte) shouldBe true
      }

    }


    def check[A](
            v: A,
            pack: MessagePacker => Unit,
            unpack: MessageUnpacker => A,
            packerConfig: PackerConfig = new PackerConfig(),
            unpackerConfig: UnpackerConfig = new UnpackerConfig()
    ): Unit = {
      var b: Array[Byte] = null
      try {
        val bs = new ByteArrayOutputStream()
        val packer = packerConfig.newPacker(bs)
        pack(packer)
        packer.close()

        b = bs.toByteArray

        val unpacker = unpackerConfig.newUnpacker(b)
        val ret = unpack(unpacker)
        ret shouldBe v
      }
      catch {
        case e: Exception =>
          warn(e.getMessage)
          if (b != null) {
            warn(s"packed data (size:${b.length}): ${toHex(b)}")
          }
          throw e
      }
    }

    def checkException[A](
            v: A,
            pack: MessagePacker => Unit,
            unpack: MessageUnpacker => A,
            packerConfig: PackerConfig = new PackerConfig(),
            unpaackerConfig: UnpackerConfig = new UnpackerConfig()
    ): Unit = {
      var b: Array[Byte] = null
      val bs = new ByteArrayOutputStream()
      val packer = packerConfig.newPacker(bs)
      pack(packer)
      packer.close()

      b = bs.toByteArray

      val unpacker = unpaackerConfig.newUnpacker(b)
      val ret = unpack(unpacker)

      fail("cannot not reach here")
    }

    def checkOverflow[A](v: A, pack: MessagePacker => Unit, unpack: MessageUnpacker => A) {
      try {
        checkException[A](v, pack, unpack)
      }
      catch {
        case e: MessageIntegerOverflowException => // OK
      }
    }

    "pack/unpack primitive values" taggedAs ("prim") in {
      forAll { (v: Boolean) => check(v, _.packBoolean(v), _.unpackBoolean) }
      forAll { (v: Byte) => check(v, _.packByte(v), _.unpackByte) }
      forAll { (v: Short) => check(v, _.packShort(v), _.unpackShort) }
      forAll { (v: Int) => check(v, _.packInt(v), _.unpackInt) }
      forAll { (v: Float) => check(v, _.packFloat(v), _.unpackFloat) }
      forAll { (v: Long) => check(v, _.packLong(v), _.unpackLong) }
      forAll { (v: Double) => check(v, _.packDouble(v), _.unpackDouble) }
      check(null, _.packNil, { unpacker => unpacker.unpackNil(); null })
    }

    "pack/unpack integer values" taggedAs ("int") in {
      val sampleData = Seq[Long](Int.MinValue.toLong -
        10, -65535, -8191, -1024, -255, -127, -63, -31, -15, -7, -3, -1, 0, 2, 4, 8, 16, 32, 64, 128, 256, 1024, 8192, 65536,
        Int.MaxValue.toLong + 10)
      for (v <- sampleData) {
        check(v, _.packLong(v), _.unpackLong)

        if (v.isValidInt) {
          val vi = v.toInt
          check(vi, _.packInt(vi), _.unpackInt)
        }
        else {
          checkOverflow(v, _.packLong(v), _.unpackInt)
        }

        if (v.isValidShort) {
          val vi = v.toShort
          check(vi, _.packShort(vi), _.unpackShort)
        }
        else {
          checkOverflow(v, _.packLong(v), _.unpackShort)
        }

        if (v.isValidByte) {
          val vi = v.toByte
          check(vi, _.packByte(vi), _.unpackByte)
        }
        else {
          checkOverflow(v, _.packLong(v), _.unpackByte)
        }

      }

    }

    "pack/unpack BigInteger" taggedAs ("bi") in {
      forAll { (a: Long) =>
        val v = BigInteger.valueOf(a)
        check(v, _.packBigInteger(v), _.unpackBigInteger)
      }

      for (bi <- Seq(BigInteger.valueOf(Long.MaxValue).add(BigInteger.valueOf(1)))) {
        check(bi, _.packBigInteger(bi), _.unpackBigInteger())
      }

      for (bi <- Seq(BigInteger.valueOf(Long.MaxValue).shiftLeft(10))) {
        try {
          checkException(bi, _.packBigInteger(bi), _.unpackBigInteger())
          fail("cannot reach here")
        }
        catch {
          case e: IllegalArgumentException => // OK
        }
      }

    }

    "pack/unpack strings" taggedAs ("string") in {

      forAll { (v: String) =>
        whenever(isValidUTF8(v)) {
          check(v, _.packString(v), _.unpackString)
        }
      }
    }

    "pack/unpack large strings" taggedAs ("large-string") in {
      // Large string
      val strLen = Seq(1000, 2000, 10000, 50000, 100000, 500000)
      for (l <- strLen) {
        val v: String = Iterator.continually(Random.nextString(l * 10)).find(isValidUTF8).get
        check(v, _.packString(v), _.unpackString)
      }
    }


    "report errors when packing/unpacking malformed strings" taggedAs ("malformed") in {
      // TODO produce malformed utf-8 strings in Java8"
      pending
      // Create 100 malformed UTF8 Strings
      val r = new Random(0)
      val malformedStrings = Iterator.continually {
        val b = new Array[Byte](10)
        r.nextBytes(b)
        b
      }
        .filter(b => !isValidUTF8(new String(b))).take(100)

      for (malformedBytes <- malformedStrings) {
        // Pack tests
        val malformed = new String(malformedBytes)
        try {
          checkException(malformed, _.packString(malformed), _.unpackString())
        }
        catch {
          case e: MessageStringCodingException => // OK
        }

        try {
          checkException(malformed, { packer =>
            packer.packRawStringHeader(malformedBytes.length)
            packer.writePayload(malformedBytes)
          },
          _.unpackString())
        }
        catch {
          case e: MessageStringCodingException => // OK
        }
      }
    }

    "report errors when packing/unpacking strings that contain unmappable characters" taggedAs ("unmap") in {

      val unmappable = Array[Byte](0xfc.toByte, 0x0a.toByte)
      //val unmappableChar = Array[Char](new Character(0xfc0a).toChar)

      // Report error on unmappable character
      val unpackerConfig = new UnpackerConfig()
      unpackerConfig.actionOnMalformedString = CodingErrorAction.REPORT
      unpackerConfig.actionOnUnmappableString = CodingErrorAction.REPORT

      for (bytes <- Seq(unmappable)) {
        When("unpacking")
        try {
          checkException(bytes, { packer =>
            packer.packRawStringHeader(bytes.length)
            packer.writePayload(bytes)
          },
          _.unpackString(),
          new PackerConfig(),
          unpackerConfig)
        }
        catch {
          case e: MessageStringCodingException => // OK
        }
      }
    }


    "pack/unpack binary" taggedAs ("binary") in {
      forAll { (v: Array[Byte]) =>
        check(v, { packer => packer.packBinaryHeader(v.length); packer.writePayload(v) }, { unpacker =>
          val len = unpacker.unpackBinaryHeader()
          val out = new Array[Byte](len)
          unpacker.readPayload(out, 0, len)
          out
        }
        )
      }

      val len = Seq(1000, 2000, 10000, 50000, 100000, 500000)
      for (l <- len) {
        val v = new Array[Byte](l)
        Random.nextBytes(v)
        check(v, { packer => packer.packBinaryHeader(v.length); packer.writePayload(v) }, { unpacker =>
          val len = unpacker.unpackBinaryHeader()
          val out = new Array[Byte](len)
          unpacker.readPayload(out, 0, len)
          out
        }
        )
      }
    }

    val testHeaderLength = Seq(1, 2, 4, 8, 16, 17, 32, 64, 255, 256, 1000, 2000, 10000, 50000, 100000, 500000)


    "pack/unpack arrays" taggedAs ("array") in {
      forAll { (v: Array[Int]) =>
        check(v, { packer =>
          packer.packArrayHeader(v.length)
          v.map(packer.packInt(_))
        }, { unpacker =>
          val len = unpacker.unpackArrayHeader()
          val out = new Array[Int](len)
          for (i <- 0 until v.length) {
            out(i) = unpacker.unpackInt
          }
          out
        }
        )
      }

      for (l <- testHeaderLength) {
        check(l, _.packArrayHeader(l), _.unpackArrayHeader())
      }

      try {
        checkException(0, _.packArrayHeader(-1), _.unpackArrayHeader)
      }
      catch {
        case e: IllegalArgumentException => // OK
      }

    }

    "pack/unpack maps" taggedAs ("map") in {
      forAll { (v: Array[Int]) =>

        val m = v.map(i => (i, i.toString))

        check(m, { packer =>
          packer.packMapHeader(v.length)
          m.map { case (k: Int, v: String) =>
            packer.packInt(k)
            packer.packString(v)
          }
        }, { unpacker =>
          val len = unpacker.unpackMapHeader()
          val b = Seq.newBuilder[(Int, String)]
          for (i <- 0 until len) {
            b += ((unpacker.unpackInt, unpacker.unpackString))
          }
          b.result
        }
        )
      }

      for (l <- testHeaderLength) {
        check(l, _.packMapHeader(l), _.unpackMapHeader())
      }

      try {
        checkException(0, _.packMapHeader(-1), _.unpackMapHeader)
      }
      catch {
        case e: IllegalArgumentException => // OK
      }


    }

    "pack/unpack extension types" taggedAs ("ext") in {
      forAll { (dataLen: Int, tpe: Byte) =>
        val l = Math.abs(dataLen)
        whenever(l >= 0) {
          val ext = new ExtensionTypeHeader(ExtensionTypeHeader.checkedCastToByte(tpe), l)
          check(ext, _.packExtensionTypeHeader(ext.getType, ext.getLength), _.unpackExtensionTypeHeader())
        }
      }

      for (l <- testHeaderLength) {
        val ext = new ExtensionTypeHeader(ExtensionTypeHeader.checkedCastToByte(Random.nextInt(128)), l)
        check(ext, _.packExtensionTypeHeader(ext.getType, ext.getLength), _.unpackExtensionTypeHeader())
      }

    }

    "pack/unpack maps in lists" in {
      val aMap = List(Map("f" -> "x"))

      check(aMap, { packer =>
        packer.packArrayHeader(aMap.size)
        for (m <- aMap) {
          packer.packMapHeader(m.size)
          for ((k, v) <- m) {
            packer.packString(k)
            packer.packString(v)
          }
        }
      }, { unpacker =>
        val v = new Variable()
        unpacker.unpackValue(v)
        import scala.collection.JavaConversions._
        v.asArrayValue().map { m =>
          val mv = m.asMapValue()
          val kvs = mv.getKeyValueArray

          kvs.grouped(2).map({ kvp: Array[Value] =>
            val k = kvp(0)
            val v = kvp(1)

            (k.asStringValue().asString, v.asStringValue().asString)
          }).toMap
        }.toList
      })
    }

  }
}<|MERGE_RESOLUTION|>--- conflicted
+++ resolved
@@ -61,19 +61,10 @@
     }
 
     "detect fixarray values" in {
-<<<<<<< HEAD
-
-      val outputStream = new ByteArrayOutputStream
-      val packer = MessagePack.newDefaultPacker(outputStream)
-      packer.packArrayHeader(0)
-      packer.close
-      val bytes = outputStream.toByteArray
-=======
       val packer = MessagePack.newDefaultBufferPacker()
       packer.packArrayHeader(0)
       packer.close
       val bytes = packer.toByteArray
->>>>>>> 31e1efa3
       MessagePack.newDefaultUnpacker(bytes).unpackArrayHeader() shouldBe 0
       try {
         MessagePack.newDefaultUnpacker(bytes).unpackMapHeader()
@@ -85,19 +76,10 @@
     }
 
     "detect fixmap values" in {
-<<<<<<< HEAD
-
-      val outputStream = new ByteArrayOutputStream
-      val packer = MessagePack.newDefaultPacker(outputStream)
-      packer.packMapHeader(0)
-      packer.close
-      val bytes = outputStream.toByteArray
-=======
       val packer = MessagePack.newDefaultBufferPacker()
       packer.packMapHeader(0)
       packer.close
       val bytes = packer.toByteArray
->>>>>>> 31e1efa3
       MessagePack.newDefaultUnpacker(bytes).unpackMapHeader() shouldBe 0
       try {
         MessagePack.newDefaultUnpacker(bytes).unpackArrayHeader()
