package org.msgpack;

import static org.junit.Assert.assertArrayEquals;
import static org.junit.Assert.assertEquals;

import java.math.BigInteger;
import java.util.ArrayList;
import java.util.HashMap;
import java.util.Iterator;
import java.util.List;
import java.util.Map;

import org.junit.Test;
import org.msgpack.packer.BufferPacker;
import org.msgpack.unpacker.BufferUnpacker;


public class TestBufferPackBufferUnpack extends TestSet {

    @Test @Override
    public void testBoolean() throws Exception {
	super.testBoolean();
    }

    @Override
    public void testBoolean(boolean v) throws Exception {
	MessagePack msgpack = new MessagePack();
	BufferPacker packer = new BufferPacker(msgpack);
	packer.writeBoolean(v);
	byte[] bytes = packer.toByteArray();
	BufferUnpacker unpacker = new BufferUnpacker(msgpack);
	unpacker.wrap(bytes);
	boolean ret = unpacker.readBoolean();
	assertEquals(v, ret);
    }

    @Test @Override
    public void testByte() throws Exception {
	super.testByte();
    }

    @Override
    public void testByte(byte v) throws Exception {
	MessagePack msgpack = new MessagePack();
	BufferPacker packer = new BufferPacker(msgpack);
	packer.writeByte(v);
	byte[] bytes = packer.toByteArray();
	BufferUnpacker unpacker = new BufferUnpacker(msgpack);
	unpacker.wrap(bytes);
	byte ret = unpacker.readByte();
	assertEquals(v, ret);
    }

    @Test @Override
    public void testShort() throws Exception {
	super.testShort();
    }

    @Override
    public void testShort(short v) throws Exception {
	MessagePack msgpack = new MessagePack();
	BufferPacker packer = new BufferPacker(msgpack);
	packer.writeShort(v);
	byte[] bytes = packer.toByteArray();
	BufferUnpacker unpacker = new BufferUnpacker(msgpack);
	unpacker.wrap(bytes);
	short ret = unpacker.readShort();
	assertEquals(v, ret);
    }

    @Test @Override
    public void testInteger() throws Exception {
	super.testInteger();
    }

    @Override
    public void testInteger(int v) throws Exception {
	MessagePack msgpack = new MessagePack();
	BufferPacker packer = new BufferPacker(msgpack);
	packer.writeInt(v);
	byte[] bytes = packer.toByteArray();
	BufferUnpacker unpacker = new BufferUnpacker(msgpack);
	unpacker.wrap(bytes);
	int ret = unpacker.readInt();
	assertEquals(v, ret);
    }

    @Test @Override
    public void testLong() throws Exception {
	super.testLong();
    }

    @Override
    public void testLong(long v) throws Exception {
	MessagePack msgpack = new MessagePack();
	BufferPacker packer = new BufferPacker(msgpack);
	packer.writeLong(v);
	byte[] bytes = packer.toByteArray();
	BufferUnpacker unpacker = new BufferUnpacker(msgpack);
	unpacker.wrap(bytes);
	long ret = unpacker.readLong();
	assertEquals(v, ret);
    }

    @Test @Override
    public void testFloat() throws Exception {
	super.testFloat();
    }

    @Override
    public void testFloat(float v) throws Exception {
	MessagePack msgpack = new MessagePack();
	BufferPacker packer = new BufferPacker(msgpack);
	packer.writeFloat(v);
	byte[] bytes = packer.toByteArray();
	BufferUnpacker unpacker = new BufferUnpacker(msgpack);
	unpacker.wrap(bytes);
	float ret = unpacker.readFloat();
	assertEquals(v, ret, 10e-10);
    }

    @Test @Override
    public void testDouble() throws Exception {
	super.testDouble();
    }

    @Override
    public void testDouble(double v) throws Exception {
	MessagePack msgpack = new MessagePack();
	BufferPacker packer = new BufferPacker(msgpack);
	packer.writeDouble(v);
	byte[] bytes = packer.toByteArray();
	BufferUnpacker unpacker = new BufferUnpacker(msgpack);
	unpacker.wrap(bytes);
	double ret = unpacker.readDouble();
	assertEquals(v, ret, 10e-10);
    }

    @Test @Override
    public void testNil() throws Exception {
	MessagePack msgpack = new MessagePack();
	BufferPacker packer = new BufferPacker(msgpack);
	packer.writeNil();
	byte[] bytes = packer.toByteArray();
	BufferUnpacker unpacker = new BufferUnpacker(msgpack);
	unpacker.wrap(bytes);
	unpacker.readNil();
    }

    @Test @Override
    public void testBigInteger() throws Exception {
	super.testBigInteger();
    }

    @Override
    public void testBigInteger(BigInteger v) throws Exception {
	MessagePack msgpack = new MessagePack();
	BufferPacker packer = new BufferPacker(msgpack);
	packer.writeBigInteger(v);
	byte[] bytes = packer.toByteArray();
	BufferUnpacker unpacker = new BufferUnpacker(msgpack);
	unpacker.wrap(bytes);
	BigInteger ret = unpacker.readBigInteger();
	assertEquals(v, ret);
    }

    @Test @Override
    public void testString() throws Exception {
	super.testString();
    }

    @Override
    public void testString(String v) throws Exception {
	MessagePack msgpack = new MessagePack();
	BufferPacker packer = new BufferPacker(msgpack);
	packer.writeString(v);
	byte[] bytes = packer.toByteArray();
	BufferUnpacker unpacker = new BufferUnpacker(msgpack);
	unpacker.wrap(bytes);
	String ret = unpacker.readString();
	assertEquals(v, ret);
    }

    @Test @Override
    public void testByteArray() throws Exception {
	super.testByteArray();
    }

    @Override
    public void testByteArray(byte[] v) throws Exception {
	MessagePack msgpack = new MessagePack();
	BufferPacker packer = new BufferPacker(msgpack);
	packer.writeByteArray(v);
	byte[] bytes = packer.toByteArray();
	BufferUnpacker unpacker = new BufferUnpacker(msgpack);
	unpacker.wrap(bytes);
	byte[] ret = unpacker.readByteArray();
	assertArrayEquals(v, ret);
    }

<<<<<<< HEAD
    @Test @Override
    public void testList() throws Exception {
	super.testList();
    }

    @Override
    public void testList(List v, Class<?> elementClass) throws Exception {
	BufferPacker packer = new BufferPacker();
	packer.writeArrayBegin(v.size());
	for (Object o : v) {
	    packer.write(o);
	}
	packer.writeArrayEnd();
	byte[] bytes = packer.toByteArray();
	BufferUnpacker unpacker = new BufferUnpacker();
	unpacker.wrap(bytes);
	int size = unpacker.readArrayBegin();
	List ret = new ArrayList(size);
	for (int i = 0; i < size; ++i) {
	    ret.add(unpacker.read(elementClass));
	}
	unpacker.readArrayEnd();
	assertEquals(v.size(), ret.size());
	Iterator v_iter = v.iterator();
	Iterator ret_iter = ret.iterator();
	while (v_iter.hasNext()) {
	    assertEquals(v_iter.next(), ret_iter.next());
	}
    }

    @Test @Override
    public void testMap() throws Exception {
	super.testMap();
    }

    @Override
    public void testMap(Map v, Class<?> keyElementClass, Class<?> valueElementClass) throws Exception {
	BufferPacker packer = new BufferPacker();
	packer.writeMapBegin(v.size());
	for (Map.Entry<Object, Object> e : ((Map<Object, Object>) v).entrySet()) {
	    packer.write(e.getKey());
	    packer.write(e.getValue());
	}
	packer.writeMapEnd();
	byte[] bytes = packer.toByteArray();
	BufferUnpacker unpacker = new BufferUnpacker();
	unpacker.wrap(bytes);
	int size = unpacker.readMapBegin();
	Map ret = new HashMap(size);
	for (int i = 0; i < size; ++i) {
	    Object key = unpacker.read(keyElementClass);
	    Object value = unpacker.read(valueElementClass);
	    ret.put(key, value);
	}
	unpacker.readMapEnd();
	assertEquals(v.size(), ret.size());
	for (Map.Entry<Object, Object> e : ((Map<Object, Object>) v).entrySet()) {
	    Object value = ret.get(e.getKey());
	    assertEquals(e.getValue(), value);
	}
    }
=======
//    @Test @Override
//    public void testList() throws Exception {
//	super.testList();
//    }
//
//    @Override
//    public void testList(List v, Class<?> elementClass) throws Exception {
//	MessagePack msgpack = new MessagePack();
//	BufferPacker packer = new BufferPacker(msgpack);
//	// TODO #MN
//	System.out.println("## v.size: " + v.size());
//	packer.writeArrayBegin(v.size());
//	for (Object o : v) {
//	    packer.write(o);
//	}
//	packer.writeArrayEnd();
//	byte[] bytes = packer.toByteArray();
//	BufferUnpacker unpacker = new BufferUnpacker(msgpack);
//	unpacker.wrap(bytes);
//	int size = unpacker.readArrayBegin();
//	// TODO #MN
//	System.out.println("## ret.size: " + size);
//	List ret = new ArrayList(size);
//	for (int i = 0; i < size; ++i) {
//	    ret.add(unpacker.read(elementClass));
//	}
//	unpacker.readArrayEnd();
//	assertEquals(v.size(), ret.size());
//	Iterator v_iter = v.iterator();
//	Iterator ret_iter = ret.iterator();
//	while (v_iter.hasNext()) {
//	    assertEquals(v_iter.next(), ret_iter.next());
//	}
//    }
//
//    @Test @Override
//    public void testMap() throws Exception {
//	super.testMap();
//    }
//
//    @Override
//    public void testMap(Map v, Class<?> keyElementClass, Class<?> valueElementClass) throws Exception {
//	MessagePack msgpack = new MessagePack();
//	BufferPacker packer = new BufferPacker(msgpack);
//	// TODO #MN
//	System.out.println("## v.size: " + v.size());
//	packer.writeMapBegin(v.size());
//	for (Map.Entry<Object, Object> e : ((Map<Object, Object>) v).entrySet()) {
//	    packer.write(e.getKey());
//	    packer.write(e.getValue());
//	}
//	packer.writeMapEnd();
//	byte[] bytes = packer.toByteArray();
//	BufferUnpacker unpacker = new BufferUnpacker(msgpack);
//	unpacker.wrap(bytes);
//	int size = unpacker.readMapBegin();
//	// TODO #MN
//	System.out.println("## ret.size: " + size);
//	Map ret = new HashMap(size);
//	for (int i = 0; i < size; ++i) {
//	    Object key = unpacker.read(keyElementClass);
//	    Object value = unpacker.read(valueElementClass);
//	    ret.put(key, value);
//	}
//	unpacker.readMapEnd();
//	assertEquals(v.size(), ret.size());
//	for (Map.Entry<Object, Object> e : ((Map<Object, Object>) v).entrySet()) {
//	    Object value = ret.get(e.getKey());
//	    assertEquals(e.getValue(), value);
//	}
//    }
>>>>>>> fa1187c7
}<|MERGE_RESOLUTION|>--- conflicted
+++ resolved
@@ -198,7 +198,6 @@
 	assertArrayEquals(v, ret);
     }
 
-<<<<<<< HEAD
     @Test @Override
     public void testList() throws Exception {
 	super.testList();
@@ -260,77 +259,4 @@
 	    assertEquals(e.getValue(), value);
 	}
     }
-=======
-//    @Test @Override
-//    public void testList() throws Exception {
-//	super.testList();
-//    }
-//
-//    @Override
-//    public void testList(List v, Class<?> elementClass) throws Exception {
-//	MessagePack msgpack = new MessagePack();
-//	BufferPacker packer = new BufferPacker(msgpack);
-//	// TODO #MN
-//	System.out.println("## v.size: " + v.size());
-//	packer.writeArrayBegin(v.size());
-//	for (Object o : v) {
-//	    packer.write(o);
-//	}
-//	packer.writeArrayEnd();
-//	byte[] bytes = packer.toByteArray();
-//	BufferUnpacker unpacker = new BufferUnpacker(msgpack);
-//	unpacker.wrap(bytes);
-//	int size = unpacker.readArrayBegin();
-//	// TODO #MN
-//	System.out.println("## ret.size: " + size);
-//	List ret = new ArrayList(size);
-//	for (int i = 0; i < size; ++i) {
-//	    ret.add(unpacker.read(elementClass));
-//	}
-//	unpacker.readArrayEnd();
-//	assertEquals(v.size(), ret.size());
-//	Iterator v_iter = v.iterator();
-//	Iterator ret_iter = ret.iterator();
-//	while (v_iter.hasNext()) {
-//	    assertEquals(v_iter.next(), ret_iter.next());
-//	}
-//    }
-//
-//    @Test @Override
-//    public void testMap() throws Exception {
-//	super.testMap();
-//    }
-//
-//    @Override
-//    public void testMap(Map v, Class<?> keyElementClass, Class<?> valueElementClass) throws Exception {
-//	MessagePack msgpack = new MessagePack();
-//	BufferPacker packer = new BufferPacker(msgpack);
-//	// TODO #MN
-//	System.out.println("## v.size: " + v.size());
-//	packer.writeMapBegin(v.size());
-//	for (Map.Entry<Object, Object> e : ((Map<Object, Object>) v).entrySet()) {
-//	    packer.write(e.getKey());
-//	    packer.write(e.getValue());
-//	}
-//	packer.writeMapEnd();
-//	byte[] bytes = packer.toByteArray();
-//	BufferUnpacker unpacker = new BufferUnpacker(msgpack);
-//	unpacker.wrap(bytes);
-//	int size = unpacker.readMapBegin();
-//	// TODO #MN
-//	System.out.println("## ret.size: " + size);
-//	Map ret = new HashMap(size);
-//	for (int i = 0; i < size; ++i) {
-//	    Object key = unpacker.read(keyElementClass);
-//	    Object value = unpacker.read(valueElementClass);
-//	    ret.put(key, value);
-//	}
-//	unpacker.readMapEnd();
-//	assertEquals(v.size(), ret.size());
-//	for (Map.Entry<Object, Object> e : ((Map<Object, Object>) v).entrySet()) {
-//	    Object value = ret.get(e.getKey());
-//	    assertEquals(e.getValue(), value);
-//	}
-//    }
->>>>>>> fa1187c7
 }