--- conflicted
+++ resolved
@@ -104,45 +104,29 @@
 
 
     public <T> T read(T to) throws IOException {
-<<<<<<< HEAD
-        Template<? super T> tmpl = msgpack.getTemplate((Class<T>) to.getClass());  // FIXME T -> ? extends T
+        Template<? super T> tmpl = msgpack.lookup((Class<T>) to.getClass());  // FIXME T -> ? extends T
         return (T) tmpl.read(this, to);  // FIXME down cast
     }
 
     public <T> T read(Class<T> klass) throws IOException {
-        Template<? super T> tmpl = msgpack.getTemplate(klass);  // FIXME T -> ? extends T
+        Template<? super T> tmpl = msgpack.lookup(klass);  // FIXME T -> ? extends T
         return (T) tmpl.read(this, null);  // FIXME down cast
-=======
-        return (T) msgpack.lookup(to.getClass()).read(this, to);
-    }
-
-    public <T> T read(Class<T> klass) throws IOException {
-        return (T) msgpack.lookup(klass).read(this, null);
->>>>>>> fa1187c7
     }
 
     public <T> T readOptional(T to, T defaultValue) throws IOException {
         if(trySkipNil()) {
             return defaultValue;
         }
-<<<<<<< HEAD
-        Template<? super T> tmpl = msgpack.getTemplate((Class<T>) to.getClass());  // FIXME T -> ? extends T
+        Template<? super T> tmpl = msgpack.lookup((Class<T>) to.getClass());  // FIXME T -> ? extends T
         return (T) tmpl.read(this, to);  // FIXME down cast
-=======
-        return (T) msgpack.lookup(klass).read(this, null);
->>>>>>> fa1187c7
     }
 
     public <T> T readOptional(Class<T> klass, T defaultValue) throws IOException {
         if(trySkipNil()) {
             return defaultValue;
         }
-<<<<<<< HEAD
-        Template<? super T> tmpl = (Template<? super T>) msgpack.getTemplate(klass);  // FIXME T -> ? extends T
+        Template<? super T> tmpl = (Template<? super T>) msgpack.lookup(klass);  // FIXME T -> ? extends T
         return (T) tmpl.read(this, null);  // FIXME down cast
-=======
-        return (T) msgpack.lookup(to.getClass()).read(this, to);
->>>>>>> fa1187c7
     }
 
     public <T> T readOptional(Class<T> klass) throws IOException {
