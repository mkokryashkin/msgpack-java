--- conflicted
+++ resolved
@@ -29,11 +29,7 @@
     private Template<K> keyTemplate;
     private Template<V> valueTemplate;
 
-<<<<<<< HEAD
-    private MapTemplate(Template<K> keyTemplate, Template<V> valueTemplate) {
-=======
-    public MapTemplate(Template keyTemplate, Template valueTemplate) {
->>>>>>> fa1187c7
+    public MapTemplate(Template<K> keyTemplate, Template<V> valueTemplate) {
         this.keyTemplate = keyTemplate;
         this.valueTemplate = valueTemplate;
     }
