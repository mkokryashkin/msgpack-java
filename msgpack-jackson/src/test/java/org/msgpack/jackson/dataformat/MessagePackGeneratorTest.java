//
// MessagePack for Java
//
//    Licensed under the Apache License, Version 2.0 (the "License");
//    you may not use this file except in compliance with the License.
//    You may obtain a copy of the License at
//
//        http://www.apache.org/licenses/LICENSE-2.0
//
//    Unless required by applicable law or agreed to in writing, software
//    distributed under the License is distributed on an "AS IS" BASIS,
//    WITHOUT WARRANTIES OR CONDITIONS OF ANY KIND, either express or implied.
//    See the License for the specific language governing permissions and
//    limitations under the License.
//
package org.msgpack.jackson.dataformat;

import com.fasterxml.jackson.core.JsonEncoding;
import com.fasterxml.jackson.core.JsonGenerator;
import com.fasterxml.jackson.databind.ObjectMapper;
import org.junit.Test;
import org.msgpack.core.ExtendedTypeHeader;
import org.msgpack.core.MessagePack;
import org.msgpack.core.MessageUnpacker;
import org.msgpack.core.buffer.ArrayBufferInput;

import java.io.File;
import java.io.FileInputStream;
import java.io.FileOutputStream;
import java.io.IOException;
import java.io.OutputStream;
import java.math.BigDecimal;
<<<<<<< HEAD
import java.nio.ByteBuffer;
import java.util.*;
=======
import java.util.ArrayList;
import java.util.Arrays;
import java.util.HashMap;
import java.util.List;
import java.util.Map;
>>>>>>> ef2a9346

import static org.junit.Assert.assertArrayEquals;
import static org.junit.Assert.assertEquals;
import static org.junit.Assert.assertFalse;
import static org.junit.Assert.assertTrue;

public class MessagePackGeneratorTest
        extends MessagePackDataformatTestBase
{
    @Test
    public void testGeneratorShouldWriteObject()
            throws IOException
    {
        Map<String, Object> hashMap = new HashMap<String, Object>();
        // #1
        hashMap.put("str", "komamitsu");
        // #2
        hashMap.put("boolean", true);
        // #3
        hashMap.put("int", Integer.MAX_VALUE);
        // #4
        hashMap.put("long", Long.MIN_VALUE);
        // #5
        hashMap.put("float", 3.14159f);
        // #6
        hashMap.put("double", 3.14159d);
        // #7
        hashMap.put("bin", new byte[] {0x00, 0x01, (byte) 0xFE, (byte) 0xFF});
        // #8
        Map<String, Object> childObj = new HashMap<String, Object>();
        childObj.put("co_str", "child#0");
        childObj.put("co_int", 12345);
        hashMap.put("childObj", childObj);
        // #9
        List<Object> childArray = new ArrayList<Object>();
        childArray.add("child#1");
        childArray.add(1.23f);
        hashMap.put("childArray", childArray);
        // #10
        byte[] hello = "hello".getBytes("UTF-8");
        ByteBuffer buffer = ByteBuffer.wrap(hello);
        hashMap.put("ext", new MessagePackExtendedType(17, buffer));

        long bitmap = 0;
        byte[] bytes = objectMapper.writeValueAsBytes(hashMap);
        MessageUnpacker messageUnpacker = new MessageUnpacker(new ArrayBufferInput(bytes));
        assertEquals(hashMap.size(), messageUnpacker.unpackMapHeader());
        for (int i = 0; i < hashMap.size(); i++) {
            String key = messageUnpacker.unpackString();
            if (key.equals("str")) {
                // #1
                assertEquals("komamitsu", messageUnpacker.unpackString());
                bitmap |= 0x1 << 0;
            }
            else if (key.equals("boolean")) {
                // #2
                assertTrue(messageUnpacker.unpackBoolean());
                bitmap |= 0x1 << 1;
            }
            else if (key.equals("int")) {
                // #3
                assertEquals(Integer.MAX_VALUE, messageUnpacker.unpackInt());
                bitmap |= 0x1 << 2;
            }
            else if (key.equals("long")) {
                // #4
                assertEquals(Long.MIN_VALUE, messageUnpacker.unpackLong());
                bitmap |= 0x1 << 3;
            }
            else if (key.equals("float")) {
                // #5
                assertEquals(3.14159f, messageUnpacker.unpackFloat(), 0.01f);
                bitmap |= 0x1 << 4;
            }
            else if (key.equals("double")) {
                // #6
                assertEquals(3.14159d, messageUnpacker.unpackDouble(), 0.01f);
                bitmap |= 0x1 << 5;
            }
            else if (key.equals("bin")) {
                // #7
                assertEquals(4, messageUnpacker.unpackBinaryHeader());
                assertEquals((byte) 0x00, messageUnpacker.unpackByte());
                assertEquals((byte) 0x01, messageUnpacker.unpackByte());
                assertEquals((byte) 0xFE, messageUnpacker.unpackByte());
                assertEquals((byte) 0xFF, messageUnpacker.unpackByte());
                bitmap |= 0x1 << 6;
            }
            else if (key.equals("childObj")) {
                // #8
                assertEquals(2, messageUnpacker.unpackMapHeader());
                for (int j = 0; j < 2; j++) {
                    String childKey = messageUnpacker.unpackString();
                    if (childKey.equals("co_str")) {
                        assertEquals("child#0", messageUnpacker.unpackString());
                        bitmap |= 0x1 << 7;
                    }
                    else if (childKey.equals("co_int")) {
                        assertEquals(12345, messageUnpacker.unpackInt());
                        bitmap |= 0x1 << 8;
                    }
                    else {
                        assertTrue(false);
                    }
                }
            }
            else if (key.equals("childArray")) {
                // #9
                assertEquals(2, messageUnpacker.unpackArrayHeader());
                assertEquals("child#1", messageUnpacker.unpackString());
                assertEquals(1.23f, messageUnpacker.unpackFloat(), 0.01f);
                bitmap |= 0x1 << 9;
            }
            else if (key.equals("ext")) {
                // #10
                ExtendedTypeHeader header = messageUnpacker.unpackExtendedTypeHeader();
                assertEquals(17, header.getType());
                assertEquals(5, header.getLength());
                ByteBuffer payload = ByteBuffer.allocate(header.getLength());
                payload.flip();
                payload.limit(payload.capacity());
                messageUnpacker.readPayload(payload);
                payload.flip();
                assertArrayEquals("hello".getBytes(), payload.array());
                bitmap |= 0x1 << 10;
            }
            else {
                assertTrue(false);
            }
        }
        assertEquals(0x07FF, bitmap);
    }

    @Test
    public void testGeneratorShouldWriteArray()
            throws IOException
    {
        List<Object> array = new ArrayList<Object>();
        // #1
        array.add("komamitsu");
        // #2
        array.add(Integer.MAX_VALUE);
        // #3
        array.add(Long.MIN_VALUE);
        // #4
        array.add(3.14159f);
        // #5
        array.add(3.14159d);
        // #6
        Map<String, Object> childObject = new HashMap<String, Object>();
        childObject.put("str", "foobar");
        childObject.put("num", 123456);
        array.add(childObject);
        // #7
        array.add(false);

        long bitmap = 0;
        byte[] bytes = objectMapper.writeValueAsBytes(array);
        MessageUnpacker messageUnpacker = new MessageUnpacker(new ArrayBufferInput(bytes));
        assertEquals(array.size(), messageUnpacker.unpackArrayHeader());
        // #1
        assertEquals("komamitsu", messageUnpacker.unpackString());
        // #2
        assertEquals(Integer.MAX_VALUE, messageUnpacker.unpackInt());
        // #3
        assertEquals(Long.MIN_VALUE, messageUnpacker.unpackLong());
        // #4
        assertEquals(3.14159f, messageUnpacker.unpackFloat(), 0.01f);
        // #5
        assertEquals(3.14159d, messageUnpacker.unpackDouble(), 0.01f);
        // #6
        assertEquals(2, messageUnpacker.unpackMapHeader());
        for (int i = 0; i < childObject.size(); i++) {
            String key = messageUnpacker.unpackString();
            if (key.equals("str")) {
                assertEquals("foobar", messageUnpacker.unpackString());
                bitmap |= 0x1 << 0;
            }
            else if (key.equals("num")) {
                assertEquals(123456, messageUnpacker.unpackInt());
                bitmap |= 0x1 << 1;
            }
            else {
                assertTrue(false);
            }
        }
        assertEquals(0x3, bitmap);
        // #7
        assertEquals(false, messageUnpacker.unpackBoolean());
    }

    @Test
    public void testMessagePackGeneratorDirectly()
            throws Exception
    {
        MessagePackFactory messagePackFactory = new MessagePackFactory();
        File tempFile = createTempFile();

        JsonGenerator generator = messagePackFactory.createGenerator(tempFile, JsonEncoding.UTF8);
        assertTrue(generator instanceof MessagePackGenerator);
        generator.writeStartArray();
        generator.writeNumber(0);
        generator.writeString("one");
        generator.writeNumber(2.0f);
        generator.writeEndArray();
        generator.flush();
        generator.flush();      // intentional
        generator.close();

        FileInputStream fileInputStream = new FileInputStream(tempFile);
        MessageUnpacker unpacker = MessagePack.newDefaultUnpacker(fileInputStream);
        assertEquals(3, unpacker.unpackArrayHeader());
        assertEquals(0, unpacker.unpackInt());
        assertEquals("one", unpacker.unpackString());
        assertEquals(2.0f, unpacker.unpackFloat(), 0.001f);
        assertFalse(unpacker.hasNext());
    }

    @Test
    public void testWritePrimitives()
            throws Exception
    {
        MessagePackFactory messagePackFactory = new MessagePackFactory();
        File tempFile = createTempFile();

        JsonGenerator generator = messagePackFactory.createGenerator(tempFile, JsonEncoding.UTF8);
        assertTrue(generator instanceof MessagePackGenerator);
        generator.writeNumber(0);
        generator.writeString("one");
        generator.writeNumber(2.0f);
        generator.flush();
        generator.close();

        FileInputStream fileInputStream = new FileInputStream(tempFile);
        MessageUnpacker unpacker = MessagePack.newDefaultUnpacker(fileInputStream);
        assertEquals(0, unpacker.unpackInt());
        assertEquals("one", unpacker.unpackString());
        assertEquals(2.0f, unpacker.unpackFloat(), 0.001f);
        assertFalse(unpacker.hasNext());
    }

    @Test
    public void testBigDecimal()
            throws IOException
    {
        ObjectMapper mapper = new ObjectMapper(new MessagePackFactory());

        {
            double d0 = 1.23456789;
            double d1 = 1.23450000000000000000006789;
            List<BigDecimal> bigDecimals = Arrays.asList(
                    BigDecimal.valueOf(d0),
                    BigDecimal.valueOf(d1),
                    BigDecimal.valueOf(Double.MIN_VALUE),
                    BigDecimal.valueOf(Double.MAX_VALUE),
                    BigDecimal.valueOf(Double.MIN_NORMAL)
            );

            byte[] bytes = mapper.writeValueAsBytes(bigDecimals);
            MessageUnpacker unpacker = MessagePack.newDefaultUnpacker(bytes);

            assertEquals(5, unpacker.unpackArrayHeader());
            assertEquals(d0, unpacker.unpackDouble(), 0.000000000000001);
            assertEquals(d1, unpacker.unpackDouble(), 0.000000000000001);
            assertEquals(Double.MIN_VALUE, unpacker.unpackDouble(), 0.000000000000001);
            assertEquals(Double.MAX_VALUE, unpacker.unpackDouble(), 0.000000000000001);
            assertEquals(Double.MIN_NORMAL, unpacker.unpackDouble(), 0.000000000000001);
        }

        {
            BigDecimal decimal = new BigDecimal("1234.567890123456789012345678901234567890");
            List<BigDecimal> bigDecimals = Arrays.asList(
                    decimal
            );

            try {
                mapper.writeValueAsBytes(bigDecimals);
                assertTrue(false);
            }
            catch (IllegalArgumentException e) {
                assertTrue(true);
            }
        }
    }

    @Test(expected = IOException.class)
    public void testEnableFeatureAutoCloseTarget()
            throws IOException
    {
        OutputStream out = createTempFileOutputStream();
        MessagePackFactory messagePackFactory = new MessagePackFactory();
        ObjectMapper objectMapper = new ObjectMapper(messagePackFactory);
        List<Integer> integers = Arrays.asList(1);
        objectMapper.writeValue(out, integers);
        objectMapper.writeValue(out, integers);
    }

    @Test
    public void testDisableFeatureAutoCloseTarget()
            throws Exception
    {
        File tempFile = createTempFile();
        OutputStream out = new FileOutputStream(tempFile);
        MessagePackFactory messagePackFactory = new MessagePackFactory();
        ObjectMapper objectMapper = new ObjectMapper(messagePackFactory);
        objectMapper.configure(JsonGenerator.Feature.AUTO_CLOSE_TARGET, false);
        List<Integer> integers = Arrays.asList(1);
        objectMapper.writeValue(out, integers);
        objectMapper.writeValue(out, integers);
        out.close();

        MessageUnpacker unpacker = MessagePack.newDefaultUnpacker(new FileInputStream(tempFile));
        assertEquals(1, unpacker.unpackArrayHeader());
        assertEquals(1, unpacker.unpackInt());
        assertEquals(1, unpacker.unpackArrayHeader());
        assertEquals(1, unpacker.unpackInt());
    }

    @Test
    public void testWritePrimitiveObjectViaObjectMapper()
            throws Exception
    {
        File tempFile = createTempFile();
        OutputStream out = new FileOutputStream(tempFile);

        ObjectMapper objectMapper = new ObjectMapper(new MessagePackFactory());
        objectMapper.disable(JsonGenerator.Feature.AUTO_CLOSE_TARGET);
        objectMapper.writeValue(out, 1);
        objectMapper.writeValue(out, "two");
        objectMapper.writeValue(out, 3.14);
        objectMapper.writeValue(out, Arrays.asList(4));
        objectMapper.writeValue(out, 5L);

        MessageUnpacker unpacker = MessagePack.newDefaultUnpacker(new FileInputStream(tempFile));
        assertEquals(1, unpacker.unpackInt());
        assertEquals("two", unpacker.unpackString());
        assertEquals(3.14, unpacker.unpackFloat(), 0.0001);
        assertEquals(1, unpacker.unpackArrayHeader());
        assertEquals(4, unpacker.unpackInt());
        assertEquals(5, unpacker.unpackLong());
    }
}<|MERGE_RESOLUTION|>--- conflicted
+++ resolved
@@ -19,7 +19,7 @@
 import com.fasterxml.jackson.core.JsonGenerator;
 import com.fasterxml.jackson.databind.ObjectMapper;
 import org.junit.Test;
-import org.msgpack.core.ExtendedTypeHeader;
+import org.msgpack.core.ExtensionTypeHeader;
 import org.msgpack.core.MessagePack;
 import org.msgpack.core.MessageUnpacker;
 import org.msgpack.core.buffer.ArrayBufferInput;
@@ -30,16 +30,12 @@
 import java.io.IOException;
 import java.io.OutputStream;
 import java.math.BigDecimal;
-<<<<<<< HEAD
 import java.nio.ByteBuffer;
-import java.util.*;
-=======
 import java.util.ArrayList;
 import java.util.Arrays;
 import java.util.HashMap;
 import java.util.List;
 import java.util.Map;
->>>>>>> ef2a9346
 
 import static org.junit.Assert.assertArrayEquals;
 import static org.junit.Assert.assertEquals;
@@ -81,7 +77,7 @@
         // #10
         byte[] hello = "hello".getBytes("UTF-8");
         ByteBuffer buffer = ByteBuffer.wrap(hello);
-        hashMap.put("ext", new MessagePackExtendedType(17, buffer));
+        hashMap.put("ext", new MessagePackExtensionType(17, buffer));
 
         long bitmap = 0;
         byte[] bytes = objectMapper.writeValueAsBytes(hashMap);
@@ -155,7 +151,7 @@
             }
             else if (key.equals("ext")) {
                 // #10
-                ExtendedTypeHeader header = messageUnpacker.unpackExtendedTypeHeader();
+                ExtensionTypeHeader header = messageUnpacker.unpackExtensionTypeHeader();
                 assertEquals(17, header.getType());
                 assertEquals(5, header.getLength());
                 ByteBuffer payload = ByteBuffer.allocate(header.getLength());
